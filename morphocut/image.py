import itertools
import operator
import os
from typing import Any, List, Mapping

import numpy as np
import PIL
import scipy.ndimage as ndi
import skimage.exposure
import skimage.io
import skimage.measure

from morphocut import Node, Output, RawOrVariable, ReturnOutputs


@ReturnOutputs
@Output("mask")
class ThresholdConst(Node):
    """Set the mask of image
    """

    def __init__(self, image: RawOrVariable, threshold: RawOrVariable):
        super().__init__()
        self.image = image
        self.threshold = threshold

    def transform(self, image):
        """Check if the image is 2 dimensional
        """
        if image.ndim != 2:
            raise ValueError("image.ndim needs to be exactly 2.")

        mask = image <= self.threshold

        return mask


@ReturnOutputs
@Output("rescaled")
class Rescale(Node):
    """Rescale the image
    """

    def __init__(self, image: RawOrVariable, in_range="image", dtype=None):
        super().__init__()

        self.image = image
        self.dtype = dtype
        self.in_range = in_range

        if dtype is not None:
            self.out_range = dtype
        else:
            self.out_range = "dtype"

    def transform(self, image):
        image = skimage.exposure.rescale_intensity(
            image, in_range=self.in_range, out_range=self.out_range
        )
        if self.dtype is not None:
            image = image.astype(self.dtype, copy=False)

        return image


@ReturnOutputs
@Output("regionprops")
class FindRegions(Node):
    """
    Find regions in a mask and calculate properties.

    TODO: Include reference to skimage.measure.regionsprops

    .. note::
        This Node creates multiple objects per incoming object.

    Example:
        .. code-block:: python
            mask = ...
            regionsprops = FindRegions(mask)

            # regionsprops: A skimage.measure.regionsprops object.

    """

    def __init__(
        self,
        mask: RawOrVariable,
        image: RawOrVariable = None,
        min_area=None,
        max_area=None,
        padding=0,
    ):
        super().__init__()

        self.mask = mask
        self.image = image

        self.min_area = min_area
        self.max_area = max_area
        self.padding = padding

    @staticmethod
    def _enlarge_slice(slices, padding):
        return tuple(slice(max(0, s.start - padding), s.stop + padding) for s in slices)

    def transform_stream(self, stream):
        """Slice the image stream
        """
        for obj in stream:
            mask, image = self.prepare_input(obj, ("mask", "image"))

            labels, nlabels = skimage.measure.label(mask, return_num=True)

            objects = ndi.find_objects(labels, nlabels)
            for i, sl in enumerate(objects):
                if sl is None:
                    continue

                if self.padding:
                    sl = self._enlarge_slice(sl, self.padding)

                props = skimage.measure._regionprops._RegionProperties(
                    sl, i + 1, labels, image, True, "rc"
                )

                if self.min_area is not None and props.area < self.min_area:
                    continue

                if self.max_area is not None and props.area > self.max_area:
                    continue

                yield self.prepare_output(obj.copy(), props)


@ReturnOutputs
@Output("extracted_image")
class ExtractROI(Node):
    """Return the extracted region/image
    """

    def __init__(self, image: RawOrVariable, regionprops: RawOrVariable):
        super().__init__()

        self.image = image
        self.regionprops = regionprops

    # TODO: Hide background using mask

    def transform(self, image, regionprops):
        return image[regionprops.slice]


@ReturnOutputs
class ImageStats(Node):
    """
    Parse information from a path
    """

    def __init__(self, image: RawOrVariable, name: str = ""):
        super().__init__()

        self.min = []  # type: List[Any]
        self.max = []  # type: List[Any]
        self.image = image
        self.name = name

    def transform(self, image):
        self.min.append(np.min(image))
        self.max.append(np.max(image))

    def after_stream(self):
        print("### Range stats ({}) ###".format(self.name))
        mean_min = np.mean(self.min)
        mean_max = np.mean(self.max)
        print("Absolute: ", min(self.min), max(self.max))
        print("Average: ", mean_min, mean_max)
<<<<<<< HEAD
=======


@ReturnOutputs
class ImageReader(Node):
    def __init__(self, fp: RawOrVariable):
        super().__init__()
        self.fp = fp

    def transform_stream(self, stream):
        for obj in stream:
            fp = self.prepare_input(obj, "fp")

            image = np.array(PIL.Image.open(fp))

            yield self.prepare_output(obj, image)


@ReturnOutputs
class ImageWriter(Node):
    def __init__(self, fp: RawOrVariable, image: RawOrVariable):
        super().__init__()
        self.fp = fp
        self.image = image

    def transform_stream(self, stream):
        for obj in stream:
            fp, image = self.prepare_input(obj, ("fp", "image"))

            print(fp)

            img = PIL.Image.fromarray(image)
            img.save(fp)

            yield obj
>>>>>>> afb8e8bb
<|MERGE_RESOLUTION|>--- conflicted
+++ resolved
@@ -175,8 +175,6 @@
         mean_max = np.mean(self.max)
         print("Absolute: ", min(self.min), max(self.max))
         print("Average: ", mean_min, mean_max)
-<<<<<<< HEAD
-=======
 
 
 @ReturnOutputs
@@ -210,5 +208,4 @@
             img = PIL.Image.fromarray(image)
             img.save(fp)
 
-            yield obj
->>>>>>> afb8e8bb
+            yield obj