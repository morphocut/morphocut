--- conflicted
+++ resolved
@@ -265,10 +265,8 @@
                 img = PIL.Image.fromarray(image)
                 img.save(fp)
 
-<<<<<<< HEAD
                 yield obj
-=======
-            yield obj
+
 
 @ReturnOutputs
 @Output("image")
@@ -280,6 +278,7 @@
     def transform(self, image):
         return gray2rgb(image)
 
+
 @ReturnOutputs
 @Output("image")
 class RGB2Gray(Node):
@@ -291,5 +290,4 @@
         if len(image.shape) != 3:
             raise ValueError("image.shape != 3 in {!r}".format(self))
 
-        return rgb2gray(image)
->>>>>>> 0f0c160a
+        return rgb2gray(image)