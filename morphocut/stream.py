--- conflicted
+++ resolved
@@ -180,14 +180,9 @@
         self.start = start
 
     def transform_stream(self, stream):
-<<<<<<< HEAD
-        for i, obj in enumerate(stream, start=self.start):
-            yield self.prepare_output(obj, i)
-=======
-        with closing_if_closable(stream):
-            for i, obj in enumerate(stream):
+        with closing_if_closable(stream):
+            for i, obj in enumerate(stream, start=self.start):
                 yield self.prepare_output(obj, i)
->>>>>>> a6f7a924
 
 
 @ReturnOutputs
