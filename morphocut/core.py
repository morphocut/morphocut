"""Core components of the MorphoCut processing graph."""

import inspect
import operator
<<<<<<< HEAD
import typing
=======
import typing as T
>>>>>>> 1ce84cb9
import warnings
from functools import wraps

__pipeline_stack: typing.List['Pipeline'] = []


def _resolve_variable(obj, variable_or_value):
    if isinstance(variable_or_value, Variable):
        return obj[variable_or_value]

    if isinstance(variable_or_value, tuple):
        return tuple(_resolve_variable(obj, v) for v in variable_or_value)

    if isinstance(variable_or_value, dict):
        return {k: _resolve_variable(obj, v) for k, v in variable_or_value.items()}

    return variable_or_value


class Node:
    """Represents a node in the computation graph."""

    def __init__(self):
        # Bind outputs to self
        outputs = getattr(self.__class__, "outputs", [])
        self.outputs = [self.__bind_output(o) for o in outputs]
        self._outputs_retrieved = False

        # Register with pipeline
        try:
<<<<<<< HEAD
            # pylint: disable=protected-access
            __pipeline_stack[-1]._add_node(
                self)
=======
            _pipeline_stack[-1]._add_node(
                self)  # pylint: disable=protected-access
>>>>>>> 1ce84cb9
        except IndexError:
            raise RuntimeError("Empty pipeline stack") from None

    def __bind_output(self, port):
        """Bind self to port and return a variable."""
        variable = port.create_variable(self)

        return variable

    def __call__(self) -> T.Union[Variable, T.Tuple[Variable]]:
        """Return outputs."""

        try:
            outputs = self.__dict__["outputs"]
        except KeyError:
            raise RuntimeError(
                "'{type}' is not initialized properly. Did you forget a super().__init__() in the constructor?".format(
                    type=type(self).__name__
                )
            )

        self._outputs_retrieved = True

        # Return outputs
        if not outputs:
            return None
        if len(outputs) == 1:
            # If one output, return exactly this
            return outputs[0]
        # Otherwise, return list of outputs
        return outputs

    def prepare_input(self, obj, names):
        """Return a tuple corresponding to the input ports."""

        if isinstance(names, str):
            return _resolve_variable(obj, getattr(self, names))

        return tuple(
            _resolve_variable(obj, v) for v in (getattr(self, n) for n in names)
        )

    def prepare_output(self, obj, *values):
        """Update obj using the values corresponding to the output ports."""

        if not self.outputs:
            if any(values):
                raise ValueError(
                    "No output port specified but transform returned a value."
                )

            return obj

        while True:
            n_values = len(values)
            n_outputs = len(self.outputs)
            if n_values != n_outputs:
                # If values is a nested tuple, unnest and retry
                if n_values == 1 and isinstance(values[0], tuple):
                    values = values[0]
                    continue
                raise ValueError(
                    "Length of values does not match number of output ports: {} vs. {}".format(
                        n_values, n_outputs
                    )
                )
            break

        for variable, r in zip(self.outputs, values):
            obj[variable] = r

        return obj

    def after_stream(self):
        """
        Do something after the stream was processed.

        Called by transform_stream after stream processing is done.
        Override this in your own implementation.
        """

    def _get_parameter_names(self):
        """Inspect self.transform to get the parameter names."""
        return [
            p.name
            for p in inspect.signature(
                self.transform
            ).parameters.values()  # pylint: disable=no-member
            if p.kind not in (p.VAR_POSITIONAL, p.VAR_KEYWORD)
        ]

    def transform_stream(self, stream):
        """Transform a stream."""

        if not self._outputs_retrieved:
            warnings.warn(
                "Outputs were not retrieved. Did you forget a () after {type}(...)?".format(
                    type=type(self).__name__
                )
            )

        names = self._get_parameter_names()

        for obj in stream:
            parameters = self.prepare_input(obj, names)

            result = self.transform(*parameters)  # pylint: disable=no-member

            self.prepare_output(obj, result)

            yield obj

        self.after_stream()

    def __str__(self):
        return "{}()".format(self.__class__.__name__)


class Output:
    """Stores meta data about a output of a Node.

    This is used as a decorator.

    Example:
        @ReturnOutputs
        @Output("bar")
        class Foo(Node):
            ...

    """

    def __init__(
        self,
        name,
        doc=None
    ):
        self.name = name
        self.doc = doc
        self.node_cls = None

    def create_variable(self, node):
        """Return a _Variable with a reference to the node."""

        return Variable(self.name, node)

    def __repr__(self):
        return '{}("{}", {})'.format(self.__class__.__name__, self.name, self.node_cls)

    def __call__(self, cls):
        """Add this output to the list of a nodes outputs."""

        if not issubclass(cls, Node):
            raise ValueError(
                "This decorator is meant to be applied to a subclass of Node."
            )

        try:
            outputs = cls.outputs
        except AttributeError:
            outputs = cls.outputs = []

        outputs.insert(0, self)

        self.node_cls = cls

        return cls


def ReturnOutputs(node_cls):
    if not issubclass(node_cls, Node):
        raise ValueError(
            "This decorator is meant to be applied to a subclass of Node."
        )

    @wraps(node_cls)
    def wrapper(*args, **kwargs) -> T.Union[Variable, T.Tuple[Variable]]:
        return node_cls(*args, **kwargs)()
    wrapper.node_cls = node_cls
    return wrapper


@ReturnOutputs
@Output("out")
class LambdaNode(Node):
    """
    Apply a function to the supplied variables.

    Args:
        clbl: A callable.
        *args: Positional arguments to clbl.
        **kwargs. Keyword-arguments to clbl.

    Output:
        The result of the function application.

    """

    def __init__(self, clbl, *args, **kwargs):
        super().__init__()
        self.clbl = clbl
        self.args = args
        self.kwargs = kwargs

    def transform(self, clbl, args, kwargs):
        """Apply clbl to the supplied arguments."""
        return clbl(*args, **kwargs)

    def __str__(self):
        return "{}({})".format(self.__class__.__name__, self.clbl.__name__)


T = typing.TypeVar('T')


class Variable(typing.Generic[T]):
    __slots__ = ["name", "node"]

    def __init__(self, name, node):
        self.name = name
        self.node = node

    def __getattr__(self, name):
        return LambdaNode(getattr, self, name)

    def __getitem__(self, key):
        return LambdaNode(operator.getitem, self, key)

    def __setitem__(self, key, value):
        return LambdaNode(operator.setitem, self, key, value)


class RawOrVariable:
    def __class_getitem__(cls, t):
        return typing.Union[t, Variable[t]]


class Pipeline:
    def __init__(self):
        self.nodes = []

    def __enter__(self):
        # Push self to pipeline stack
        __pipeline_stack.append(self)

        return self

    def __exit__(self, *_):
        # Pop self from pipeline stack
        item = __pipeline_stack.pop()

        assert item is self

    def transform_stream(self, stream=None):
        if stream is None:
            stream = [{}]

        for node in self.nodes:
            stream = node.transform_stream(stream)

        return stream

    def run(self):
        for _ in self.transform_stream():
            pass

    def _add_node(self, node):
        self.nodes.append(node)

    def __str__(self):
        return "Pipeline([{}])".format(", ".join(str(n) for n in self.nodes))<|MERGE_RESOLUTION|>--- conflicted
+++ resolved
@@ -2,11 +2,7 @@
 
 import inspect
 import operator
-<<<<<<< HEAD
 import typing
-=======
-import typing as T
->>>>>>> 1ce84cb9
 import warnings
 from functools import wraps
 
@@ -37,14 +33,9 @@
 
         # Register with pipeline
         try:
-<<<<<<< HEAD
             # pylint: disable=protected-access
             __pipeline_stack[-1]._add_node(
                 self)
-=======
-            _pipeline_stack[-1]._add_node(
-                self)  # pylint: disable=protected-access
->>>>>>> 1ce84cb9
         except IndexError:
             raise RuntimeError("Empty pipeline stack") from None
 
@@ -54,7 +45,7 @@
 
         return variable
 
-    def __call__(self) -> T.Union[Variable, T.Tuple[Variable]]:
+    def __call__(self) -> typing.Union[Variable, typing.Tuple[Variable]]:
         """Return outputs."""
 
         try:
@@ -220,7 +211,7 @@
         )
 
     @wraps(node_cls)
-    def wrapper(*args, **kwargs) -> T.Union[Variable, T.Tuple[Variable]]:
+    def wrapper(*args, **kwargs) -> typing.Union[Variable, typing.Tuple[Variable]]:
         return node_cls(*args, **kwargs)()
     wrapper.node_cls = node_cls
     return wrapper
