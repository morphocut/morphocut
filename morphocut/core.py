"""Core components of the MorphoCut processing graph."""

import inspect
import operator
import typing
import warnings
from abc import ABC, abstractmethod
from collections import abc
from functools import wraps
from typing import (
    Callable,
    Dict,
    Generic,
    Iterable,
    List,
    Optional,
    Tuple,
    Type,
    TypeVar,
    Union,
)


class StreamTransformer(ABC):
    """ABC for stream transformers like Pipeline and Node."""

    @abstractmethod
    def transform_stream(self, stream):
        while False:
            yield

    @classmethod
    def __subclasshook__(cls, C):
        if cls is StreamTransformer:
            if any("transform_stream" in B.__dict__ for B in C.__mro__):
                return True
        return NotImplemented


_pipeline_stack = []  # type: List[Pipeline] # pylint: disable=invalid-name


def _resolve_variable(obj, variable_or_value):
    if isinstance(variable_or_value, Variable):
        return obj[variable_or_value]

    if isinstance(variable_or_value, tuple):
        return tuple(_resolve_variable(obj, v) for v in variable_or_value)

    if isinstance(variable_or_value, dict):
        return {k: _resolve_variable(obj, v) for k, v in variable_or_value.items()}

    return variable_or_value


T = TypeVar("T")


class Variable(Generic[T]):
    """
    A Variable identifies a value in a stream object.

    Variables are (almost) never instanciated manually, they are created when calling a Node.

    Attributes:
        name: The name of the Variable.
        node: The node that created the Variable.

    Operations:
        Variables support the following operations.
        Each operation is realized as a new Node in the Pipeline,
        so use them sparingly.
        Operator and method can be used interchangeably (if both present).

        +-----------------------+-----------------------+---------------------------------+
        |       Operation       |      Operator         |             Method              |
        +=======================+=======================+=================================+
        | Addition              | ``a + b``             | ``a.add(b)``                    |
        +-----------------------+-----------------------+---------------------------------+
        | Containment Test      |                       | ``a.contains(b)``, ``b.in_(a)`` |
        +-----------------------+-----------------------+---------------------------------+
        | True Division         | ``a / b``             | ``a.truediv(b)``                |
        +-----------------------+-----------------------+---------------------------------+
        | Integer Division      | ``a // b``            | ``a.floordiv(b)``               |
        +-----------------------+-----------------------+---------------------------------+
        | Bitwise And           | ``a & b``             | ``a.and_(b)``                   |
        +-----------------------+-----------------------+---------------------------------+
        | Bitwise Exclusive Or  | ``a ^ b``             | ``a.xor(b)``                    |
        +-----------------------+-----------------------+---------------------------------+
        | Bitwise Inversion     | ``~ a``               | ``a.invert(b)``                 |
        +-----------------------+-----------------------+---------------------------------+
        | Bitwise Or            | ``a | b``             | ``a.or_(b)``                    |
        +-----------------------+-----------------------+---------------------------------+
        | Exponentiation        | ``a ** b``            | ``a.pow(b)``                    |
        +-----------------------+-----------------------+---------------------------------+
        | Identity              |                       | ``a.is_(b)``                    |
        +-----------------------+-----------------------+---------------------------------+
        | Identity              |                       | ``a.is_not(b)``                 |
        +-----------------------+-----------------------+---------------------------------+
        | Indexed Assignment    | ``obj[k] = v``        |                                 |
        +-----------------------+-----------------------+---------------------------------+
        | Indexed Deletion      | ``del obj[k]``        |                                 |
        +-----------------------+-----------------------+---------------------------------+
        | Indexing              | ``obj[k]``            |                                 |
        +-----------------------+-----------------------+---------------------------------+
        | Left Shift            | ``a << b``            | ``a.lshift(b)``                 |
        +-----------------------+-----------------------+---------------------------------+
        | Modulo                | ``a % b``             | ``a.mod(b)``                    |
        +-----------------------+-----------------------+---------------------------------+
        | Multiplication        | ``a * b``             | ``a.mul(b)``                    |
        +-----------------------+-----------------------+---------------------------------+
        | Matrix Multiplication | ``a @ b``             | ``a.matmul(b)``                 |
        +-----------------------+-----------------------+---------------------------------+
        | Negation (Arithmetic) | ``- a``               | ``a.neg(b)``                    |
        +-----------------------+-----------------------+---------------------------------+
        | Negation (Logical)    |                       | ``a.not_()``                    |
        +-----------------------+-----------------------+---------------------------------+
        | Positive              | ``+ a``               | ``a.pos(b)``                    |
        +-----------------------+-----------------------+---------------------------------+
        | Right Shift           | ``a >> b``            | ``a.rshift(b)``                 |
        +-----------------------+-----------------------+---------------------------------+
        | Slice Assignment      | ``seq[i:j] = values`` |                                 |
        +-----------------------+-----------------------+---------------------------------+
        | Slice Deletion        | ``del seq[i:j]``      |                                 |
        +-----------------------+-----------------------+---------------------------------+
        | Slicing               | ``seq[i:j]``          |                                 |
        +-----------------------+-----------------------+---------------------------------+
        | Subtraction           | ``a - b``             | ``a.sub(b)``                    |
        +-----------------------+-----------------------+---------------------------------+
        | Ordering              | ``a < b``             | ``a.lt(b)``                     |
        +-----------------------+-----------------------+---------------------------------+
        | Ordering              | ``a <= b``            | ``a.leq(b)``                    |
        +-----------------------+-----------------------+---------------------------------+
        | Equality              | ``a == b``            | ``a.eq(b)``                     |
        +-----------------------+-----------------------+---------------------------------+
        | Difference            | ``a != b``            | ``a.ne(b)``                     |
        +-----------------------+-----------------------+---------------------------------+
        | Ordering              | ``a >= b``            | ``a.ge(b)``                     |
        +-----------------------+-----------------------+---------------------------------+
        | Ordering              | ``a > b``             | ``a.gt(b)``                     |
        +-----------------------+-----------------------+---------------------------------+

        ``a``, ``b``, ``i``, ``j`` and ``k`` can be either
        :py:class:`Variable` instances or raw values.
    """

    __slots__ = ["name", "node", "hash"]

    def __init__(self, name: str, node: "Node"):
        self.name = name
        self.node = node
        self.hash = hash((node.id, name))

    def __str__(self):
        return "<Variable {}.{}>".format(self.node, self.name)

    def __repr__(self):
        return self.__str__()

    # Attribute access
    def __getattr__(self, name):
        return LambdaNode(getattr, self, name)

    # Item access
    def __getitem__(self, key):
        return LambdaNode(operator.getitem, self, key)

    def __setitem__(self, key, value):
        return LambdaNode(operator.setitem, self, key, value)

    def __delitem__(self, key):
        return LambdaNode(operator.delitem, self, key)

    # Rich comparison methods
    def __lt__(self, other):
        return LambdaNode(operator.lt, self, other)

    def __le__(self, other):
        return LambdaNode(operator.le, self, other)

    def __eq__(self, other):
        return LambdaNode(operator.eq, self, other)

    def __ne__(self, other):
        return LambdaNode(operator.ne, self, other)

    def __gt__(self, other):
        return LambdaNode(operator.gt, self, other)

    def __ge__(self, other):
        return LambdaNode(operator.ge, self, other)

    # Binary arithmetic operations
    def __add__(self, other):
        return LambdaNode(operator.add, self, other)

    def __sub__(self, other):
        return LambdaNode(operator.sub, self, other)

    def __mul__(self, other):
        return LambdaNode(operator.mul, self, other)

    def __matmul__(self, other):
        return LambdaNode(operator.matmul, self, other)

    def __truediv__(self, other):
        return LambdaNode(operator.truediv, self, other)

    def __floordiv__(self, other):
        return LambdaNode(operator.floordiv, self, other)

    def __mod__(self, other):
        return LambdaNode(operator.mod, self, other)

    def __pow__(self, other):
        return LambdaNode(operator.pow, self, other)

    def __lshift__(self, other):
        return LambdaNode(operator.lshift, self, other)

    def __rshift__(self, other):
        return LambdaNode(operator.rshift, self, other)

    def __and__(self, other):
        return LambdaNode(operator.and_, self, other)

    def __xor__(self, other):
        return LambdaNode(operator.xor, self, other)

    def __or__(self, other):
        return LambdaNode(operator.or_, self, other)

    # Binary arithmetic operations with reflected (swapped) operands
    def __radd__(self, other):
        return LambdaNode(operator.add, other, self)

    def __rsub__(self, other):
        return LambdaNode(operator.sub, other, self)

    def __rmul__(self, other):
        return LambdaNode(operator.mul, other, self)

    def __rmatmul__(self, other):
        return LambdaNode(operator.matmul, other, self)

    def __rtruediv__(self, other):
        return LambdaNode(operator.truediv, other, self)

    def __rfloordiv__(self, other):
        return LambdaNode(operator.floordiv, other, self)

    def __rmod__(self, other):
        return LambdaNode(operator.mod, other, self)

    def __rpow__(self, other):
        return LambdaNode(operator.pow, other, self)

    def __rlshift__(self, other):
        return LambdaNode(operator.lshift, other, self)

    def __rrshift__(self, other):
        return LambdaNode(operator.rshift, other, self)

    def __rand__(self, other):
        return LambdaNode(operator.and_, other, self)

    def __rxor__(self, other):
        return LambdaNode(operator.xor, other, self)

    def __ror__(self, other):
        return LambdaNode(operator.or_, other, self)

    # Unary arithmetic operations
    def __neg__(self):
        return LambdaNode(operator.neg, self)

    def __pos__(self):
        return LambdaNode(operator.pos, self)

    def __abs__(self):
        return LambdaNode(operator.abs, self)

    def __invert__(self):
        return LambdaNode(operator.invert, self)

    # Above operators without underscores
    getattr = __getattr__
    lt = __lt__
    le = __le__
    eq = __eq__
    ne = __ne__
    gt = __gt__
    ge = __ge__
    add = __add__
    sub = __sub__
    mul = __mul__
    matmul = __matmul__
    truediv = __truediv__
    floordiv = __floordiv__
    mod = __mod__
    pow = __pow__
    lshift = __lshift__
    rshift = __rshift__
    and_ = __and__
    xor = __xor__
    or_ = __or__
    neg = __neg__
    pos = __pos__
    abs = __abs__
    invert = __invert__

    # Special operators
    def not_(self):
        """Return the outcome of not obj."""
        return LambdaNode(operator.not_, self)

    def truth(self):
        """Return True if obj is true, and False otherwise."""
        return LambdaNode(operator.truth, self)

    def is_(self, other):
        """Return ``self is other``. Tests object identity."""
        return LambdaNode(operator.is_, self, other)

    def is_not(self, other):
        """Return ``self is not other``. Tests object identity."""
        return LambdaNode(operator.is_not, self, other)

    def in_(self, other):
        """Return the outcome of the test  ``self in other``. Tests containment."""
        return LambdaNode(operator.contains, other, self)

    def contains(self, other):
        """Return the outcome of the test  ``other in self``. Tests containment."""
        return LambdaNode(operator.contains, self, other)


# Types
RawOrVariable = Union[T, Variable[T]]
NodeCallReturnType = Union[None, Variable, Tuple[Variable]]
Stream = Iterable["StreamObject"]


class Node(StreamTransformer):
    """Base class for all nodes."""

    def __init__(self):
        self.id = "{:x}".format(id(self))

        # Bind outputs to self
        outputs = getattr(self.__class__, "outputs", [])
        self.outputs = [self.__bind_output(o) for o in outputs]

        # Register with pipeline
        try:
            pipeline_top = _pipeline_stack[-1]
        except IndexError:
            raise RuntimeError(
                "Empty pipeline stack. {} has to be called in a pipeline context.".format(
                    self.__class__.__name__
                )
            ) from None
        else:
            pipeline_top.add_child(self)

    def __bind_output(self, port: "Output"):
        """Bind self to port and return a variable."""
        variable = port.create_variable(self)

        return variable

    def __call__(self) -> NodeCallReturnType:
        """Return outputs."""

        try:
            outputs = self.__dict__["outputs"]
        except KeyError:
            raise RuntimeError(
                "'{type}' is not initialized properly. Did you forget a super().__init__() in the constructor?".format(
                    type=type(self).__name__
                )
            )

        # Return outputs
        if not outputs:
            return None
        if len(outputs) == 1:
            # If one output, return exactly this
            return outputs[0]
        # Otherwise, return list of outputs
        return outputs

    def prepare_input(self, obj, names):
        """Return a tuple corresponding to the input ports."""

        if isinstance(names, str):
            return _resolve_variable(obj, getattr(self, names))

        return tuple(
            _resolve_variable(obj, v) for v in (getattr(self, n) for n in names)
        )

    def prepare_output(self, obj, *values):
        """Update obj using the values corresponding to the output ports."""

        if not self.outputs:
            if any(v is not None for v in values):
                raise ValueError(
                    "No output port specified but transform returned a value."
                )

            return obj

        while True:
            n_values = len(values)
            n_outputs = len(self.outputs)
            if n_values != n_outputs:
                # If values is a nested tuple, unnest and retry
                if n_values == 1 and isinstance(values[0], tuple):
                    values = values[0]
                    continue
                raise ValueError(
                    "Length of values does not match number of output ports: {} vs. {}".format(
                        n_values, n_outputs
                    )
                )
            break

        for variable, r in zip(self.outputs, values):
            obj[variable] = r

        return obj

    def after_stream(self):
        """
        Do something after the stream was processed.

        Called by transform_stream after stream processing is done.
        *Override this in your own subclass.*
        """

    def _get_parameter_names(self):
        """Inspect self.transform to get the parameter names."""
        return [
            p.name
            for p in inspect.signature(
                self.transform  # pylint: disable=no-member
            ).parameters.values()
            if p.kind not in (p.VAR_POSITIONAL, p.VAR_KEYWORD)
        ]

    def transform_stream(self, stream: Stream) -> Stream:
        """
        Transform a stream.

        By default, this calls ``self.transform`` with appropriate parameters.
        ``transform`` has to be implemented by a subclass if ``transform_stream`` is not overridden.

        Override if the stream has to be altered in some way,
        i.e. objects are created, deleted or re-arranged.
        """

        names = self._get_parameter_names()

        for obj in stream:
            parameters = self.prepare_input(obj, names)

            result = self.transform(*parameters)  # pylint: disable=no-member

            self.prepare_output(obj, result)

            yield obj

        self.after_stream()

    def __str__(self):
        return "{}()".format(self.__class__.__name__)


class Output:
    """
    Define an Output of a Node.

    Args:
        name (str): Name of the output.
        type (type, optional): Type of the output.
        doc (str, optional): Description  of the output.
    """

    def __init__(
        self, name: str, type: Optional[Type] = None, doc: Optional[str] = None
    ):
        self.name = name
        self.type = type
        self.doc = doc
        self.node_cls = None

    def create_variable(self, node: Node):
        """Return a _Variable with a reference to the node."""

        return Variable(self.name, node)

    def __repr__(self):
        return '{}("{}", {})'.format(self.__class__.__name__, self.name, self.node_cls)

    def __call__(self, cls):
        """Add this output to the list of a nodes outputs."""

        if not issubclass(cls, Node):
            raise ValueError(
                "This decorator is meant to be applied to a subclass of Node."
            )

        try:
            outputs = cls.outputs
        except AttributeError:
            outputs = cls.outputs = []

        outputs.insert(0, self)

        self.node_cls = cls

        return cls


def ReturnOutputs(node_cls):
    """Turn Node into a function returning Output variables."""
    if not issubclass(node_cls, Node):
        raise ValueError("This decorator is meant to be applied to a subclass of Node.")

    @wraps(node_cls)
    def wrapper(*args, **kwargs) -> NodeCallReturnType:
        return node_cls(*args, **kwargs)()

    wrapper._node_cls = node_cls
    wrapper.__mro__ = node_cls.__mro__
    return wrapper


@ReturnOutputs
@Output("result")
class LambdaNode(Node):
    """
    Apply a function to the supplied variables.

    For every object in the stream, apply ``clbl`` to the corresponding stream variables.

    Args:
        clbl: A callable.
        *args: Positional arguments to ``clbl``.
        **kwargs: Keyword-arguments to ``clbl``.

    Returns:
        Variable: The result of the function invocation.

    Example:
        .. code-block:: python

            def foo(bar):
                return bar

            baz = ... # baz is a stream variable.
            result = LambdaNode(foo, baz)

    """

    def __init__(self, clbl: Callable, *args, **kwargs):
        super().__init__()
        self.clbl = clbl
        self.args = args
        self.kwargs = kwargs

    def transform(self, clbl, args, kwargs):
        """Apply clbl to the supplied arguments."""
        return clbl(*args, **kwargs)

    def __str__(self):
        args = [self.clbl.__name__]
        args.extend(str(a) for a in self.args)
        args.extend("{}={}".format(k, v) for k, v in self.kwargs.items())
        return "{}({})".format(self.__class__.__name__, ", ".join(args))


class StreamObjectKeyError(KeyError):
    def __str__(self):
        return "{}\nYou probably removed this key from the stream.".format(
            super().__str__()
        )


class StreamObject(abc.MutableMapping):
    __slots__ = ["data"]

    def __init__(self, data: Dict = None):
        if data is None:
            data = {}
        self.data = data

    def copy(self) -> "StreamObject":
        return StreamObject(self.data.copy())

    @staticmethod
    def _as_key(obj):
        if isinstance(obj, Variable):
            return obj.hash
        return obj

    def __setitem__(self, key, value):
        self.data[self._as_key(key)] = value

    def __delitem__(self, key):
        del self.data[self._as_key(key)]

    def __getitem__(self, key):
        try:
            return self.data[self._as_key(key)]
        except KeyError:
            raise StreamObjectKeyError(key) from None

    def __iter__(self):
        return iter(self.data)

    def __len__(self):
        return len(self.data)


class Pipeline(StreamTransformer):
    """
    A Pipeline manages the execution of nodes.

    Nodes defined inside the pipeline context will be added to the pipeline.
    When the pipeline is executed, stream objects are passed
    from one node to the next in the same order.

    Args:
        parent (Pipeline, optional): A parent pipeline to attach to.
            If None and nested in an existing Pipeline, attach to this one.

    Example:
        .. code-block:: python

            with Pipeline() as pipeline:
                ...

            pipeline.run()
    """

<<<<<<< HEAD
    def __init__(self, parent: Optional['Pipeline'] = None):
        self.children = []  # type: List[StreamTransformer]

        if parent is not None:
            parent.add_child(self)
=======
    def __init__(self, parent: Optional["Pipeline"] = None):
        self.nodes = []  # type: List[Node]
>>>>>>> ef6748ac

        if parent is None:
            try:
                parent = _pipeline_stack[-1]
            except IndexError:
                pass

        if parent is not None:
            parent.add_child(self)

    def __enter__(self):
        # Push self to pipeline stack
        _pipeline_stack.append(self)

        return self

    def __exit__(self, *_):
        # Pop self from pipeline stack
        item = _pipeline_stack.pop()

        assert item is self

    def transform_stream(self, stream: Optional[Stream] = None) -> Stream:
        """
        Run the stream through all nodes and return it.

        Args:
            stream: A stream to transform.
                *This argument is solely to be used internally.*

        Returns:
            Stream: An iterable of stream objects.

        """
        if stream is None:
            stream = [StreamObject()]

        streams = []

        try:
            for child in self.children:  # type: StreamTransformer
                streams.append(stream)
                stream = child.transform_stream(stream)
        except:
            for s in reversed(streams):
                if hasattr(s, "close"):
                    s.close()
            raise

        return stream

    def run(self):
        """
        Run the complete pipeline.

        This is a convenience method to be used in place of:

        .. code-block:: python

            for _ in pipeline.transform_stream():
                pass
        """
        for _ in self.transform_stream():
            pass

    def add_child(self, child: StreamTransformer):
        self.children.append(child)

    def __str__(self):
        return "Pipeline([{}])".format(", ".join(str(n) for n in self.children))<|MERGE_RESOLUTION|>--- conflicted
+++ resolved
@@ -645,16 +645,11 @@
             pipeline.run()
     """
 
-<<<<<<< HEAD
-    def __init__(self, parent: Optional['Pipeline'] = None):
+    def __init__(self, parent: Optional["Pipeline"] = None):
         self.children = []  # type: List[StreamTransformer]
 
         if parent is not None:
             parent.add_child(self)
-=======
-    def __init__(self, parent: Optional["Pipeline"] = None):
-        self.nodes = []  # type: List[Node]
->>>>>>> ef6748ac
 
         if parent is None:
             try:
