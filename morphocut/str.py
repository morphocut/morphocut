--- conflicted
+++ resolved
@@ -45,17 +45,10 @@
     def __init__(
         self,
         fmt: RawOrVariable[str],
-<<<<<<< HEAD
         *args: RawOrVariable,
         _args: Optional[RawOrVariable[Sequence]] = None,
         _kwargs: RawOrVariable[Mapping] = None,
         **kwargs: RawOrVariable
-=======
-        *args: Tuple[RawOrVariable],
-        _args: Optional[RawOrVariable[Tuple]] = None,
-        _kwargs: RawOrVariable[Mapping] = None,
-        **kwargs: Mapping[str, RawOrVariable]
->>>>>>> a6f7a924
     ):
         super().__init__()
         self.fmt = fmt
