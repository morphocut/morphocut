--- conflicted
+++ resolved
@@ -94,11 +94,7 @@
     def read_member(self, member_fn) -> IO:
         """
         Raises:
-<<<<<<< HEAD
-            MemberNotFoundError if a member was not found
-=======
             MemberNotFoundError: if a member was not found
->>>>>>> 39f52243
         """
         raise NotImplementedError()
 
@@ -323,11 +319,7 @@
                 img_fp = io.BytesIO()
                 try:
                     img.save(img_fp, format=pil_format)
-<<<<<<< HEAD
-                except:
-=======
                 except:  # pragma: no cover
->>>>>>> 39f52243
                     print(f"EcotaxaWriter: Error writing {fname}")
                     raise
             else:
@@ -450,13 +442,6 @@
 
 
 class EcotaxaObject:
-<<<<<<< HEAD
-    __slots__ = ["meta", "_image_data", "index_fn", "default_mode"]
-
-    def __init__(self, meta, image_data, index_fn, default_mode=None):
-        self.meta = meta
-        self._image_data = image_data
-=======
     """
     Attributes:
         meta (Mapping): Object metadata
@@ -475,7 +460,6 @@
         self.meta = meta
         self._image_data = image_data
         self.archive_fn = archive_fn
->>>>>>> 39f52243
         self.index_fn = index_fn
         self.default_mode = default_mode
 
@@ -513,21 +497,12 @@
             mode: Mode to load the image.
                 See `PIL Modes <https://pillow.readthedocs.io/en/stable/handbook/concepts.html#modes>`_.
         """
-<<<<<<< HEAD
 
         data = self.get_image_data(img_rank)
 
         if mode is None:
             mode = self.default_mode
 
-=======
-
-        data = self.get_image_data(img_rank)
-
-        if mode is None:
-            mode = self.default_mode
-
->>>>>>> 39f52243
         try:
             image = PIL.Image.open(data)
             if mode is not None:
@@ -553,11 +528,7 @@
             and returns a modified version.
 
     Returns:
-<<<<<<< HEAD
-        object: A :class:`EcotaxaObject` that allows to access image(s) and metadata.
-=======
         object: An :class:`EcotaxaObject` that allows to access image(s) and metadata.
->>>>>>> 39f52243
 
     To read multiple image ranks, provide a tuple of ints as ``img_rank``.
     The first output will then be a tuple of images.
@@ -640,19 +611,11 @@
                     with stream_estimator.consume(
                         obj.n_remaining_hint, est_n_emit=len(index_fns)
                     ) as incoming_archive:
-<<<<<<< HEAD
 
                         n_indices_received += len(index_fns)
 
                         archive_estimator = StreamEstimator()
 
-=======
-
-                        n_indices_received += len(index_fns)
-
-                        archive_estimator = StreamEstimator()
-
->>>>>>> 39f52243
                         for index_fn in index_fns:
                             if self.verbose:
                                 print(f"EcotaxaReader: Processing index {index_fn}...")
@@ -683,15 +646,6 @@
                                         f"Columns: {dataframe.columns}"
                                     )
 
-<<<<<<< HEAD
-                                if "img_file_name" not in dataframe.columns:
-                                    raise ValueError(
-                                        f"img_file_name missing in {archive_fn}/{index_fn}\n"
-                                        f"Columns: {dataframe.columns}"
-                                    )
-
-=======
->>>>>>> 39f52243
                                 if query is not None:
                                     dataframe = dataframe.query(query)
 
@@ -711,30 +665,6 @@
                                             incoming_index.emit(), est_n_emit=1
                                         ) as incoming_object:
 
-<<<<<<< HEAD
-                                            try:
-                                                image_data = {
-                                                    row["img_rank"]: self._load_image(
-                                                        archive,
-                                                        index_base,
-                                                        row["img_file_name"],
-                                                    )
-                                                    for _, row in group.iterrows()
-                                                }
-                                            except MemberNotFoundError as exc:
-                                                if self.keep_going:
-                                                    print(exc)
-                                                    messages.append(str(exc))
-                                                    continue
-                                                raise
-
-                                            meta = group.iloc[0].to_dict()
-
-                                            # Include input metadata
-                                            meta["morphocut_input_archive"] = archive_fn
-                                            meta["morphocut_input_index"] = index_fn
-
-=======
                                             if "img_file_name" in dataframe.columns:
                                                 try:
                                                     image_data = {
@@ -758,7 +688,6 @@
 
                                             meta = group.iloc[0].to_dict()
 
->>>>>>> 39f52243
                                             yield self.prepare_output(
                                                 obj.copy(),
                                                 EcotaxaObject(
@@ -766,10 +695,7 @@
                                                     image_data=image_data,
                                                     index_fn=index_fn,
                                                     default_mode=self.image_default_mode,
-<<<<<<< HEAD
-=======
                                                     archive_fn=archive_fn,
->>>>>>> 39f52243
                                                 ),
                                                 n_remaining_hint=incoming_object.emit(),
                                             )
