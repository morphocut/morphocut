--- conflicted
+++ resolved
@@ -15,11 +15,7 @@
 import pathlib
 import tarfile
 import zipfile
-<<<<<<< HEAD
-from typing import List, Mapping, Optional, Tuple, TypeVar, Union
-=======
 from typing import IO, List, Mapping, Optional, Tuple, TypeVar, Union
->>>>>>> 46ece584
 
 import numpy as np
 import PIL.Image
@@ -242,28 +238,10 @@
 
         self._pd = import_optional_dependency("pandas")
 
-<<<<<<< HEAD
     def _groupby_archive_fn(self, stream: Stream):
         return itertools.groupby(
             (
                 (
-=======
-    def transform_stream(self, stream):
-        pil_extensions = PIL.Image.registered_extensions()
-
-        with closing_if_closable(stream), Archive(self.archive_fn, "w") as archive:
-            dataframe = []
-            i = 0
-            for obj in stream:
-                (
-                    fnames_images,
-                    meta,
-                    object_meta,
-                    acq_meta,
-                    process_meta,
-                    sample_meta,
-                ) = self.prepare_input(
->>>>>>> 46ece584
                     obj,
                     self.prepare_input(
                         obj,
@@ -283,39 +261,8 @@
             lambda x: x[1][0],
         )
 
-<<<<<<< HEAD
     def transform_stream(self, stream):
         pil_extensions = PIL.Image.registered_extensions()
-=======
-                if meta is None:
-                    meta = {}
-
-                if object_meta is not None:
-                    meta.update(("object_" + k, v) for k, v in object_meta.items())
-
-                if acq_meta is not None:
-                    meta.update(("acq_" + k, v) for k, v in acq_meta.items())
-
-                if process_meta is not None:
-                    meta.update(("process_" + k, v) for k, v in process_meta.items())
-
-                if sample_meta is not None:
-                    meta.update(("sample_" + k, v) for k, v in sample_meta.items())
-
-                for img_rank, (fname, img) in enumerate(fnames_images, start=1):
-                    img_ext = os.path.splitext(fname)[1]
-                    pil_format = pil_extensions[img_ext]
-
-                    img = PIL.Image.fromarray(img)
-                    img_fp = io.BytesIO()
-                    try:
-                        img.save(img_fp, format=pil_format)
-                    except:
-                        print(f"Error writing {fname}")
-                        raise
-
-                    archive.write_member(fname, img_fp.getvalue())
->>>>>>> 46ece584
 
         with closing_if_closable(stream):
             seen_archive_fns = set()
@@ -327,7 +274,7 @@
 
                 seen_archive_fns.add(archive_fn)
 
-                with zipfile.ZipFile(archive_fn, mode="w") as zip_file:
+                with Archive(archive_fn, "w") as archive:
                     dataframe = []
                     i = 0
                     for (
@@ -376,7 +323,7 @@
                                 print(f"Error writing {fname}")
                                 raise
 
-                            zip_file.writestr(fname, img_fp.getvalue())
+                            archive.write_member(fname, img_fp.getvalue())
 
                             dataframe.append(
                                 {**meta, "img_file_name": fname, "img_rank": img_rank}
@@ -394,19 +341,14 @@
                         list(zip(dataframe.columns, type_header))
                     )
 
-<<<<<<< HEAD
-                    zip_file.writestr(
+                    archive.write_member(
                         self.meta_fn,
-                        dataframe.to_csv(sep="\t", encoding="utf-8", index=False),
+                        io.BytesIO(
+                            dataframe.to_csv(
+                                sep="\t", encoding="utf-8", index=False
+                            ).encode()
+                        ),
                     )
-=======
-            archive.write_member(
-                self.meta_fn,
-                io.BytesIO(
-                    dataframe.to_csv(sep="\t", encoding="utf-8", index=False).encode()
-                ),
-            )
->>>>>>> 46ece584
 
                     print("Wrote {:,d} objects to {}.".format(i, archive_fn))
 
