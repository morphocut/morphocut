"""Manipulate MorphoCut streams and show diagnostic information."""

import itertools
import pprint
from queue import Queue
from threading import Thread
from typing import Callable, Collection, Iterable, Optional, Tuple, Union
from morphocut.stream_estimator import StreamEstimator

import tqdm
from deprecated.sphinx import deprecated

from morphocut.core import (
    Node,
    Output,
    RawOrVariable,
    ReturnOutputs,
    Stream,
    StreamObject,
    Variable,
    closing_if_closable,
)

__all__ = [
    "Enumerate",
    "Filter",
    "FilterVariables",
    "Pack",
    "PrintObjects",
    "Slice",
    "StreamBuffer",
    "Progress",
    "Unpack",
]


@ReturnOutputs
class Progress(Node):
    """
    Show a dynamically updating progress bar using `tqdm`_.

    .. _tqdm: https://github.com/tqdm/tqdm

    Args:
        description (str): Description of the progress bar.

    Example:
        .. code-block:: python

            with Pipeline() as pipeline:
                Progress("Description")

        Output: Description|███████████████████████| [00:00, 2434.24it/s]
    """

    def __init__(
        self, description: Optional[RawOrVariable[str]] = None, monitor_interval=None
    ):
        super().__init__()
        self.description = description
        self.monitor_interval = monitor_interval

    def transform_stream(self, stream: Stream):
        with closing_if_closable(stream), tqdm.tqdm(stream) as progress:
            if self.monitor_interval is not None:
                progress.monitor_interval = self.monitor_interval

            for n_processed, obj in enumerate(progress):

                description = self.prepare_input(obj, "description")

                if description:
                    progress.set_description(description)

<<<<<<< HEAD
                if obj.stream_length is not None:
                    progress.total = obj.stream_length
=======
                if obj.n_remaining_hint is not None:
                    progress.total = n_processed + obj.n_remaining_hint

                yield obj
>>>>>>> 14aa3a4e

                yield obj

<<<<<<< HEAD
# TODO: Version
=======
>>>>>>> 14aa3a4e
@deprecated(reason="Deprecated in favor of Progress.", version="0.2.x")
def TQDM(*args, **kwargs):
    return Progress(*args, **kwargs)


TQDM.__doc__ = Progress.__doc__


@ReturnOutputs
class Slice(Node):
    """
    |stream| Slice the :py:obj:`~morphocut.core.Stream`.

    Filter objects in the :py:obj:`~morphocut.core.Stream` based on their index.

    Args:
        start (int, optional): Skip this many objects upfront.
        stop (int, optional): Stop at this index.
        step (int, optional): Skip this many objects in every step.
    """

    def __init__(self, *args: Optional[int]):
        super().__init__()
        self.args = args

    def transform_stream(self, stream: Stream):
        with closing_if_closable(stream):
            for obj in itertools.islice(stream, *self.args):
                if obj.stream_length is not None:
                    obj.stream_length = len(
                        range(*slice(*self.args).indices(obj.stream_length))
                    )
                yield obj


class StreamBuffer(Node):
    """
    Buffer the stream.

    Args:
        maxsize (int): Maximum size of the buffer.

    This allows continued processing while I/O bound Nodes wait for data.
    """

    _sentinel = object()

    def __init__(self, maxsize: int):
        super().__init__()
        self.queue = Queue(maxsize)

    def _fill_queue(self, stream: Stream):
        try:
            with closing_if_closable(stream):
                for obj in stream:
                    self.queue.put(obj)
        finally:
            self.queue.put(self._sentinel)

    def transform_stream(self, stream: Stream):
        thread = Thread(target=self._fill_queue, args=(stream,), daemon=True)
        thread.start()

        while True:
            obj = self.queue.get()
            if obj == self._sentinel:
                break
            yield obj

        # Join filler
        thread.join()


@ReturnOutputs
class PrintObjects(Node):
    r"""
    Print the contents of :py:class:`~morphocut.core.StreamObject`\ s.

    For debugging purposes only.

    Args:
       *args (Variable): Variables to display.
    """

    def __init__(self, *args: Variable):
        super().__init__()
        self.args = args

    def transform_stream(self, stream: Stream):
        with closing_if_closable(stream):
            for obj in stream:
                print("Stream object at 0x{:x}".format(id(obj)))
                for outp in self.args:
                    print("{}: ".format(outp.name), end="")
                    pprint.pprint(obj[outp])
                yield obj


@ReturnOutputs
@Output("index")
class Enumerate(Node):
    """
    Enumerate objects in the :py:obj:`~morphocut.core.Stream`.

    Args:
        start (int, default 0): Start value of the counter.

    Returns:
        Variable[int]: Index (from start).
    """

    def __init__(self, start: int = 0):
        super().__init__()
        self.start = start

    def transform_stream(self, stream: Stream):
        with closing_if_closable(stream):
            for i, obj in enumerate(stream, start=self.start):
                yield self.prepare_output(obj, i)


@ReturnOutputs
@Output("value")
class Unpack(Node):
    """
    |stream| Unpack values from a collection into the :py:obj:`~morphocut.core.Stream`.

    The result is basically the cross-product of the stream with the iterable.

    Args:
        collection (Collection or Variable): An iterable to unpack.

    Returns:
       Variable: One value from the iterable.

    Example:
        .. code-block:: python

            with Pipeline() as p:
                a = Unpack([1,2,3])
                # The stream now consists of three objects:
                # {a: 1}, {a: 2}, {a: 3}
                b = Unpack([1,2,3])
                # The stream now consists of nine objects:
                # {a: 1, b: 1}, {a: 1, b: 2}, {a: 1, b: 3},
                # {a: 2, b: 1}, {a: 2, b: 2}, {a: 2, b: 3},
                # {a: 3, b: 1}, {a: 3, b: 2}, {a: 3, b: 3}

    See Also:
        :py:class:`~morphocut.stream.Pack`
    """

    def __init__(self, collection: RawOrVariable[Collection]):
        super().__init__()
        self.collection = collection

    def transform_stream(self, stream: Stream):
        """Transform a stream."""

        with closing_if_closable(stream):
            stream_estimator = StreamEstimator()
            for obj in stream:
                collection = tuple(self.prepare_input(obj, "collection"))
                with stream_estimator.incoming_object(
                    obj.n_remaining_hint, len(collection)
                ):
                    for value in collection:
                        yield self.prepare_output(
                            obj.copy(), value, n_remaining_hint=stream_estimator.emit()
                        )


@ReturnOutputs
class Pack(Node):
    """
    |stream| Pack values of subsequent objects in the stream into one tuple.

    Args:
        size (int or Variable): Number of objects to aggregate.
        *variables (Variable): Variables to pack.

    Returns:
       One or more Variable: One output Variable per input Variable.

    Example:
        .. code-block:: python

            with Pipeline() as p:
                a = Unpack([1,2,3])
                # The stream now consists of three objects:
                # {a: 1}, {a: 2}, {a: 3}
                a123 = Pack(3, a)
                # The stream now consists one object:
                # {a: 1, a123: (1,2,3)}

    See Also:
        :py:class:`~morphocut.stream.Unpack`
    """

    def __init__(self, size, *variables):
        super().__init__()
        self.size = size
        self.variables = variables
        # Mess with self.outputs
        self.outputs = [Variable(v.name, self) for v in self.variables]

    def transform_stream(self, stream: Stream):
        stream_estimator = StreamEstimator()

        while True:
            packed = list(itertools.islice(stream, self.size))

            if not packed:
                break

            with stream_estimator.incoming_object(
                packed[0].n_remaining_hint, n_consumed=len(packed)
            ):

                packed_values = tuple(
                    tuple(o[v] for o in packed) for v in self.variables
                )

                yield self.prepare_output(
                    packed[0], *packed_values, n_remaining_hint=stream_estimator.emit()
                )


class _Predicate:
    def __init__(self, variable: Variable):
        self.variable = variable

    def __call__(self, obj: StreamObject) -> bool:
        return obj[self.variable]


class Filter(Node):
    """
    |stream| Filter objects in the :py:obj:`~morphocut.core.Stream`.

    After this node, the stream will only contain objects for
    which `function` evaluates to `True`.

    Args:
        predicate (Variable or callable):
            If the predicate is true, the object will stay in the stream.
            If a callable, it will receive a
            :py:class:`~morphocut.core.StreamObject` and must return a bool.

    Example:
        .. code-block:: python

            with Pipeline() as p:
                a = Unpack([1,2,3])
                # The stream now consists of three objects:
                # {a: 1}, {a: 2}, {a: 3}

                # Keep only objects where a>2
                Filter(a>2)
                # The stream now consists of 1 object:
                # {a: 3}

                ## OR:
                # Keep only objects where a>2.
                # Here, `obj` is the current StreamObject.
                # This form might be preferred for performance reasons.
                Filter(lambda obj: obj[a] > 2)

    """

    def __init__(self, predicate: Union[Variable, Callable[[StreamObject], bool]]):
        super().__init__()

        if isinstance(predicate, Variable):
            self.predicate = _Predicate(predicate)
        else:
            self.predicate = predicate

    def transform_stream(self, stream: Stream):
        with closing_if_closable(stream):
            stream_estimator = StreamEstimator()
            for obj in stream:
                with stream_estimator.incoming_object(obj.n_remaining_hint):

                    if not self.predicate(obj):
                        continue

                    obj.n_remaining_hint = stream_estimator.emit()
                    yield obj


@ReturnOutputs
class FilterVariables(Node):
    r"""
    |stream| Only keep the specified Variables in the stream.

    This might reduce memory usage and speed up processing, especially when
    :py:class:`~morphocut.core.StreamObject`\ s have to be sent to other processes.
    """

    def __init__(self, *variables):
        super().__init__()
        self.keys = {
            StreamObject._as_key(v)  # pylint: disable=protected-access
            for v in variables
        }

    def transform_stream(self, stream: Stream):
        with closing_if_closable(stream):
            for obj in stream:
                yield StreamObject({k: v for k, v in obj.items() if k in self.keys})<|MERGE_RESOLUTION|>--- conflicted
+++ resolved
@@ -72,22 +72,12 @@
                 if description:
                     progress.set_description(description)
 
-<<<<<<< HEAD
-                if obj.stream_length is not None:
-                    progress.total = obj.stream_length
-=======
                 if obj.n_remaining_hint is not None:
                     progress.total = n_processed + obj.n_remaining_hint
 
                 yield obj
->>>>>>> 14aa3a4e
-
-                yield obj
-
-<<<<<<< HEAD
+
 # TODO: Version
-=======
->>>>>>> 14aa3a4e
 @deprecated(reason="Deprecated in favor of Progress.", version="0.2.x")
 def TQDM(*args, **kwargs):
     return Progress(*args, **kwargs)
