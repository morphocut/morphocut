--- conflicted
+++ resolved
@@ -242,15 +242,9 @@
             stream_estimator = StreamEstimator()
             for obj in stream:
                 collection = tuple(self.prepare_input(obj, "collection"))
-<<<<<<< HEAD
-                with stream_estimator.incoming_object(
-                    obj.n_remaining_hint, local_estimate=len(collection)
-                ):
-=======
                 with stream_estimator.consume(
                     obj.n_remaining_hint, est_n_emit=len(collection)
                 ) as incoming:
->>>>>>> 28c47d55
                     for value in collection:
                         yield self.prepare_output(
                             obj.copy(), value, n_remaining_hint=incoming.emit()
