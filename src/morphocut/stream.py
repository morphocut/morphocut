"""Manipulate MorphoCut streams and show diagnostic information."""

import itertools
import pprint
from queue import Queue
from threading import Thread
from typing import Callable, Collection, Iterable, Optional, Tuple, Union
from morphocut.stream_estimator import StreamEstimator

import tqdm
from deprecated.sphinx import deprecated

from morphocut.core import (
    Node,
    Output,
    RawOrVariable,
    ReturnOutputs,
    Stream,
    StreamObject,
    Variable,
    closing_if_closable,
)

__all__ = [
    "Enumerate",
    "Filter",
    "FilterVariables",
    "Pack",
    "PrintObjects",
    "Slice",
    "StreamBuffer",
    "Progress",
    "Unpack",
]


@ReturnOutputs
class Progress(Node):
    """
    Show a dynamically updating progress bar using `tqdm`_.

    .. _tqdm: https://github.com/tqdm/tqdm

    Args:
        description (str): Description of the progress bar.

    Example:
        .. code-block:: python

            with Pipeline() as pipeline:
                Progress("Description")

        Output: Description|███████████████████████| [00:00, 2434.24it/s]
    """

    def __init__(
        self, description: Optional[RawOrVariable[str]] = None, monitor_interval=None
    ):
        super().__init__()
        self.description = description
        self.monitor_interval = monitor_interval

    def transform_stream(self, stream: Stream):
        with closing_if_closable(stream), tqdm.tqdm(stream) as progress:
            if self.monitor_interval is not None:
                progress.monitor_interval = self.monitor_interval

            for n_processed, obj in enumerate(progress):

                description = self.prepare_input(obj, "description")

                if description:
                    progress.set_description(description)

                if obj.n_remaining_hint is not None:
                    progress.total = n_processed + obj.n_remaining_hint

                yield obj


# TODO: Version
@deprecated(reason="Deprecated in favor of Progress.", version="0.2.x")
def TQDM(*args, **kwargs):
    return Progress(*args, **kwargs)


<<<<<<< HEAD
@deprecated(reason="Deprecated in favor of Progress.", version="0.2.x")
def TQDM(*args, **kwargs):
    return Progress(*args, **kwargs)


=======
>>>>>>> f2ff8230
TQDM.__doc__ = Progress.__doc__


@ReturnOutputs
class Slice(Node):
    """
    |stream| Slice the :py:obj:`~morphocut.core.Stream`.

    Filter objects in the :py:obj:`~morphocut.core.Stream` based on their index.

    Args:
        start (int, optional): Skip this many objects upfront.
        stop (int, optional): Stop at this index.
        step (int, optional): Skip this many objects in every step.
    """

    def __init__(self, *args: Optional[int]):
        super().__init__()
        self.args = args

    def transform_stream(self, stream: Stream):
        with closing_if_closable(stream):
            for obj in itertools.islice(stream, *self.args):
                if obj.n_remaining_hint is not None:
                    obj.n_remaining_hint = len(
                        range(*slice(*self.args).indices(obj.n_remaining_hint))
                    )
                yield obj


class StreamBuffer(Node):
    """
    Buffer the stream.

    Args:
        maxsize (int): Maximum size of the buffer.

    This allows continued processing while I/O bound Nodes wait for data.
    """

    _sentinel = object()

    def __init__(self, maxsize: int):
        super().__init__()
        self.queue = Queue(maxsize)

    def _fill_queue(self, stream: Stream):
        try:
            with closing_if_closable(stream):
                for obj in stream:
                    self.queue.put(obj)
        finally:
            self.queue.put(self._sentinel)

    def transform_stream(self, stream: Stream):
        thread = Thread(target=self._fill_queue, args=(stream,), daemon=True)
        thread.start()

        while True:
            obj = self.queue.get()
            if obj == self._sentinel:
                break
            yield obj

        # Join filler
        thread.join()


@ReturnOutputs
class PrintObjects(Node):
    r"""
    Print the contents of :py:class:`~morphocut.core.StreamObject`\ s.

    For debugging purposes only.

    Args:
       *args (Variable): Variables to display.
    """

    def __init__(self, *args: Variable):
        super().__init__()
        self.args = args

    def transform_stream(self, stream: Stream):
        with closing_if_closable(stream):
            for obj in stream:
                print("Stream object at 0x{:x}".format(id(obj)))
                for outp in self.args:
                    print("{}: ".format(outp.name), end="")
                    pprint.pprint(obj[outp])
                yield obj


@ReturnOutputs
@Output("index")
class Enumerate(Node):
    """
    Enumerate objects in the :py:obj:`~morphocut.core.Stream`.

    Args:
        start (int, default 0): Start value of the counter.

    Returns:
        Variable[int]: Index (from start).
    """

    def __init__(self, start: int = 0):
        super().__init__()
        self.start = start

    def transform_stream(self, stream: Stream):
        with closing_if_closable(stream):
            for i, obj in enumerate(stream, start=self.start):
                yield self.prepare_output(obj, i)


@ReturnOutputs
@Output("value")
class Unpack(Node):
    """
    |stream| Unpack values from a collection into the :py:obj:`~morphocut.core.Stream`.

    The result is basically the cross-product of the stream with the iterable.

    Args:
        collection (Collection or Variable): An iterable to unpack.

    Returns:
       Variable: One value from the iterable.

    Example:
        .. code-block:: python

            with Pipeline() as p:
                a = Unpack([1,2,3])
                # The stream now consists of three objects:
                # {a: 1}, {a: 2}, {a: 3}
                b = Unpack([1,2,3])
                # The stream now consists of nine objects:
                # {a: 1, b: 1}, {a: 1, b: 2}, {a: 1, b: 3},
                # {a: 2, b: 1}, {a: 2, b: 2}, {a: 2, b: 3},
                # {a: 3, b: 1}, {a: 3, b: 2}, {a: 3, b: 3}

    See Also:
        :py:class:`~morphocut.stream.Pack`
    """

    def __init__(self, collection: RawOrVariable[Collection]):
        super().__init__()
        self.collection = collection

    def transform_stream(self, stream: Stream):
        """Transform a stream."""

        with closing_if_closable(stream):
            stream_estimator = StreamEstimator()
            for obj in stream:
                collection = tuple(self.prepare_input(obj, "collection"))
                with stream_estimator.incoming_object(
                    obj.n_remaining_hint, local_estimate=len(collection)
                ):
                    for value in collection:
                        yield self.prepare_output(
                            obj.copy(), value, n_remaining_hint=stream_estimator.emit()
                        )


@ReturnOutputs
class Pack(Node):
    """
    |stream| Pack values of subsequent objects in the stream into one tuple.

    Args:
        size (int or Variable): Number of objects to aggregate.
        *variables (Variable): Variables to pack.

    Returns:
       One or more Variable: One output Variable per input Variable.

    Example:
        .. code-block:: python

            with Pipeline() as p:
                a = Unpack([1,2,3])
                # The stream now consists of three objects:
                # {a: 1}, {a: 2}, {a: 3}
                a123 = Pack(3, a)
                # The stream now consists one object:
                # {a: 1, a123: (1,2,3)}

    See Also:
        :py:class:`~morphocut.stream.Unpack`
    """

    def __init__(self, size, *variables):
        super().__init__()
        self.size = size
        self.variables = variables
        # Mess with self.outputs
        self.outputs = [Variable(v.name, self) for v in self.variables]

    def transform_stream(self, stream: Stream):
        stream_estimator = StreamEstimator()

        while True:
            packed = list(itertools.islice(stream, self.size))

            if not packed:
                break

            with stream_estimator.incoming_object(
                packed[0].n_remaining_hint, n_consumed=len(packed)
            ):
<<<<<<< HEAD

                packed_values = tuple(
                    tuple(o[v] for o in packed) for v in self.variables
                )

=======

                packed_values = tuple(
                    tuple(o[v] for o in packed) for v in self.variables
                )

>>>>>>> f2ff8230
                yield self.prepare_output(
                    packed[0], *packed_values, n_remaining_hint=stream_estimator.emit()
                )


class _Predicate:
    def __init__(self, variable: Variable):
        self.variable = variable

    def __call__(self, obj: StreamObject) -> bool:
        return obj[self.variable]


class Filter(Node):
    """
    |stream| Filter objects in the :py:obj:`~morphocut.core.Stream`.

    After this node, the stream will only contain objects for
    which `function` evaluates to `True`.

    Args:
        predicate (Variable or callable):
            If the predicate is true, the object will stay in the stream.
            If a callable, it will receive a
            :py:class:`~morphocut.core.StreamObject` and must return a bool.

    Example:
        .. code-block:: python

            with Pipeline() as p:
                a = Unpack([1,2,3])
                # The stream now consists of three objects:
                # {a: 1}, {a: 2}, {a: 3}

                # Keep only objects where a>2
                Filter(a>2)
                # The stream now consists of 1 object:
                # {a: 3}

                ## OR:
                # Keep only objects where a>2.
                # Here, `obj` is the current StreamObject.
                # This form might be preferred for performance reasons.
                Filter(lambda obj: obj[a] > 2)

    """

    def __init__(self, predicate: Union[Variable, Callable[[StreamObject], bool]]):
        super().__init__()

        if isinstance(predicate, Variable):
            self.predicate = _Predicate(predicate)
        else:
            self.predicate = predicate

    def transform_stream(self, stream: Stream):
        with closing_if_closable(stream):
            stream_estimator = StreamEstimator()
            for obj in stream:
                with stream_estimator.incoming_object(obj.n_remaining_hint):

                    if not self.predicate(obj):
                        continue

                    obj.n_remaining_hint = stream_estimator.emit()
                    yield obj


@ReturnOutputs
class FilterVariables(Node):
    r"""
    |stream| Only keep the specified Variables in the stream.

    This might reduce memory usage and speed up processing, especially when
    :py:class:`~morphocut.core.StreamObject`\ s have to be sent to other processes.
    """

    def __init__(self, *variables):
        super().__init__()
        self.keys = {
            StreamObject._as_key(v)  # pylint: disable=protected-access
            for v in variables
        }

    def transform_stream(self, stream: Stream):
        with closing_if_closable(stream):
            for obj in stream:
                yield StreamObject({k: v for k, v in obj.items() if k in self.keys})<|MERGE_RESOLUTION|>--- conflicted
+++ resolved
@@ -84,14 +84,6 @@
     return Progress(*args, **kwargs)
 
 
-<<<<<<< HEAD
-@deprecated(reason="Deprecated in favor of Progress.", version="0.2.x")
-def TQDM(*args, **kwargs):
-    return Progress(*args, **kwargs)
-
-
-=======
->>>>>>> f2ff8230
 TQDM.__doc__ = Progress.__doc__
 
 
@@ -305,19 +297,11 @@
             with stream_estimator.incoming_object(
                 packed[0].n_remaining_hint, n_consumed=len(packed)
             ):
-<<<<<<< HEAD
 
                 packed_values = tuple(
                     tuple(o[v] for o in packed) for v in self.variables
                 )
 
-=======
-
-                packed_values = tuple(
-                    tuple(o[v] for o in packed) for v in self.variables
-                )
-
->>>>>>> f2ff8230
                 yield self.prepare_output(
                     packed[0], *packed_values, n_remaining_hint=stream_estimator.emit()
                 )
