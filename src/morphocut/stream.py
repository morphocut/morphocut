--- conflicted
+++ resolved
@@ -60,13 +60,7 @@
         self.kwargs = kwargs
 
     def transform_stream(self, stream: Stream):
-<<<<<<< HEAD
         with closing_if_closable(stream), tqdm.tqdm(stream, **self.kwargs) as progress:
-=======
-        with closing_if_closable(stream), tqdm.tqdm(
-            stream, unit_scale=True
-        ) as progress:
->>>>>>> c859fa73
             if self.monitor_interval is not None:
                 progress.monitor_interval = self.monitor_interval
 
