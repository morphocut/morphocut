import itertools
<<<<<<< HEAD
from typing import Optional, Sequence, Union
=======
from typing import Optional, Sequence, Union, Tuple
>>>>>>> a42215ad

from morphocut.core import (
    Pipeline,
    Stream,
    StreamObject,
    StreamTransformer,
    Variable,
    check_stream,
)
from morphocut.utils import stream_groupby


class Batch(tuple):
    """Special sequence type that is recognized by BatchPipeline."""

    pass


class BatchedPipeline(Pipeline):
    """
    Combine consecutive objects into a batch.

    Example:
        .. code-block:: python

            with Pipeline() as p:
                # a is a scalar
                a = ...
                with BatchedPipeline():
                    # a is a sequence
                    ...

                # a is a scalar again


    """

    def __init__(
        self,
        batch_size,
        *,
        parent: Optional["Pipeline"] = None,
        groupby: Union[None, Variable, Sequence[Variable]] = None,
    ):
        super().__init__(parent=parent)

        if isinstance(groupby, Sequence):
            groupby = tuple(groupby)
        elif isinstance(groupby, Variable):
            groupby = (groupby,)

        # Ensure that all groupby fields are variables
        if groupby is not None and False in (isinstance(k, Variable) for k in groupby):
            raise ValueError("All groupby fields need to be Variables.")

        self.batch_size = batch_size
        self.groupby: Optional[Tuple[Variable]] = groupby  # type: ignore

        self._n_remaining_hint_field = id(object())

    def transform_stream(self, stream: Optional[Stream] = None) -> Stream:
        """
        Run the stream through all nodes and return it.

        Args:
            stream: A stream to transform.
                *This argument is solely to be used internally.*

        Returns:
            Stream: An iterable of stream objects.
        """

        stream = check_stream(stream)

        stream = self._pack(stream)

        for child in self.children:
            child: StreamTransformer

            stream = child.transform_stream(stream)
            assert stream is not None, f"{child!r}.transform_stream returned None"

        stream = self._unpack(stream)

        return stream

    def _pack(self, stream: Stream) -> Stream:
        for group_key, group in stream_groupby(stream, self.groupby):

            while True:
                batch = tuple(itertools.islice(group, self.batch_size))

                if not batch:
                    break

                # Find first valid n_remaining_hint in batch
                n_remaining_hint_orig = [obj.n_remaining_hint for obj in batch]

                n_remaining_hint_batch = next(
                    (x for x in n_remaining_hint_orig if x is not None),
                    None,
                )

                if n_remaining_hint_batch is not None:
                    n_remaining_hint_batch = max(
                        1, round(n_remaining_hint_batch / self.batch_size)
                    )

                # Transpose
                elem = batch[0]
                obj = StreamObject(
                    {key: Batch([d[key] for d in batch]) for key in elem},
                    n_remaining_hint=n_remaining_hint_batch,
                )

                obj[self._n_remaining_hint_field] = n_remaining_hint_orig

                # Reset groupby fields to scalar value
                if self.groupby is not None:
                    for k, v in zip(self.groupby, group_key):
                        obj[k] = v

                yield obj

    def _unpack(self, stream: Stream) -> Stream:
        locals_hashes = set(v.hash for v in self.locals())

        for batch in stream:
            n_remaining_hint_orig = batch.pop(self._n_remaining_hint_field)

            for i, n_remaining_hint in enumerate(n_remaining_hint_orig):
                obj = {
                    k: batch[k][i]
                    if batch[k] is not None
                    and (isinstance(batch[k], Batch) or (k in locals_hashes))
                    else batch[k]
                    for k in batch
                }
                yield StreamObject(obj, n_remaining_hint=n_remaining_hint)<|MERGE_RESOLUTION|>--- conflicted
+++ resolved
@@ -1,9 +1,5 @@
 import itertools
-<<<<<<< HEAD
-from typing import Optional, Sequence, Union
-=======
 from typing import Optional, Sequence, Union, Tuple
->>>>>>> a42215ad
 
 from morphocut.core import (
     Pipeline,
