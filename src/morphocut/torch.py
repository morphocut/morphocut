--- conflicted
+++ resolved
@@ -4,11 +4,6 @@
 from morphocut import Node, Output, RawOrVariable, ReturnOutputs
 from morphocut._optional import UnavailableObject
 from morphocut.batch import Batch
-<<<<<<< HEAD
-from morphocut.utils import buffered_generator
-=======
-
->>>>>>> c859fa73
 
 if TYPE_CHECKING:  # pragma: no cover
     import torch
