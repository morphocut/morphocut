"""Core components of the MorphoCut processing graph."""

import inspect
import itertools
import operator
from abc import ABC, abstractmethod
from collections import abc
from contextlib import contextmanager
from functools import wraps
from typing import (
    Any,
    Callable,
    Dict,
    Generic,
    Iterator,
    List,
    Optional,
    Tuple,
    Type,
    TypeVar,
    Union,
)

_pipeline_stack = []  # type: List[Pipeline] # pylint: disable=invalid-name


class StreamTransformer(ABC):
    """ABC for stream transformers like Pipeline and Node."""

    def __init__(self):
        self.id = "{:x}".format(id(self))

    @abstractmethod
    def transform_stream(self, stream: "Stream") -> "Stream":
        while False:
            yield

    @classmethod
    def __subclasshook__(cls, C):
        if cls is StreamTransformer:
            if any("transform_stream" in B.__dict__ for B in C.__mro__):
                return True
        return NotImplemented


@contextmanager
def closing_if_closable(stream):
    try:
        yield stream
    finally:
        try:
            stream.close()
        except:
            pass


def _resolve_variable(obj, variable_or_value):
    if isinstance(variable_or_value, Variable):
        return obj[variable_or_value]

    if isinstance(variable_or_value, tuple):
        return tuple(_resolve_variable(obj, v) for v in variable_or_value)

    if isinstance(variable_or_value, list):
        return list(_resolve_variable(obj, v) for v in variable_or_value)

    if isinstance(variable_or_value, dict):
        return {k: _resolve_variable(obj, v) for k, v in variable_or_value.items()}

    return variable_or_value


T = TypeVar("T")


class Variable(Generic[T]):
    """
    A Variable identifies a value in a stream object.

    Variables are (almost) never instanciated manually, they are created when calling a Node.

    Attributes:
        name: The name of the Variable.
        parent: The parent that created the Variable.
            This is just used in the string representation.

    Operations:
        Variables support the following operations.
        Each operation is realized as a new Node in the Pipeline,
        so use them sparingly.
        Operator and method can be used interchangeably (if both present).

        +-----------------------+-----------------------+---------------------------------+
        |       Operation       |      Operator         |             Method              |
        +=======================+=======================+=================================+
        | Addition              | ``a + b``             | ``a.add(b)``                    |
        +-----------------------+-----------------------+---------------------------------+
        | Containment Test      |                       | ``a.contains(b)``, ``b.in_(a)`` |
        +-----------------------+-----------------------+---------------------------------+
        | True Division         | ``a / b``             | ``a.truediv(b)``                |
        +-----------------------+-----------------------+---------------------------------+
        | Integer Division      | ``a // b``            | ``a.floordiv(b)``               |
        +-----------------------+-----------------------+---------------------------------+
        | Bitwise And           | ``a & b``             | ``a.and_(b)``                   |
        +-----------------------+-----------------------+---------------------------------+
        | Bitwise Exclusive Or  | ``a ^ b``             | ``a.xor(b)``                    |
        +-----------------------+-----------------------+---------------------------------+
        | Bitwise Inversion     | ``~ a``               | ``a.invert(b)``                 |
        +-----------------------+-----------------------+---------------------------------+
        | Bitwise Or            | ``a | b``             | ``a.or_(b)``                    |
        +-----------------------+-----------------------+---------------------------------+
        | Exponentiation        | ``a ** b``            | ``a.pow(b)``                    |
        +-----------------------+-----------------------+---------------------------------+
        | Identity              |                       | ``a.is_(b)``                    |
        +-----------------------+-----------------------+---------------------------------+
        | Identity              |                       | ``a.is_not(b)``                 |
        +-----------------------+-----------------------+---------------------------------+
        | Indexed Assignment    | ``obj[k] = v``        |                                 |
        +-----------------------+-----------------------+---------------------------------+
        | Indexed Deletion      | ``del obj[k]``        |                                 |
        +-----------------------+-----------------------+---------------------------------+
        | Indexing              | ``obj[k]``            |                                 |
        +-----------------------+-----------------------+---------------------------------+
        | Left Shift            | ``a << b``            | ``a.lshift(b)``                 |
        +-----------------------+-----------------------+---------------------------------+
        | Modulo                | ``a % b``             | ``a.mod(b)``                    |
        +-----------------------+-----------------------+---------------------------------+
        | Multiplication        | ``a * b``             | ``a.mul(b)``                    |
        +-----------------------+-----------------------+---------------------------------+
        | Matrix Multiplication | ``a @ b``             | ``a.matmul(b)``                 |
        +-----------------------+-----------------------+---------------------------------+
        | Negation (Arithmetic) | ``- a``               | ``a.neg(b)``                    |
        +-----------------------+-----------------------+---------------------------------+
        | Negation (Logical)    |                       | ``a.not_()``                    |
        +-----------------------+-----------------------+---------------------------------+
        | Positive              | ``+ a``               | ``a.pos(b)``                    |
        +-----------------------+-----------------------+---------------------------------+
        | Right Shift           | ``a >> b``            | ``a.rshift(b)``                 |
        +-----------------------+-----------------------+---------------------------------+
        | Slice Assignment      | ``seq[i:j] = values`` |                                 |
        +-----------------------+-----------------------+---------------------------------+
        | Slice Deletion        | ``del seq[i:j]``      |                                 |
        +-----------------------+-----------------------+---------------------------------+
        | Slicing               | ``seq[i:j]``          |                                 |
        +-----------------------+-----------------------+---------------------------------+
        | Subtraction           | ``a - b``             | ``a.sub(b)``                    |
        +-----------------------+-----------------------+---------------------------------+
        | Ordering              | ``a < b``             | ``a.lt(b)``                     |
        +-----------------------+-----------------------+---------------------------------+
        | Ordering              | ``a <= b``            | ``a.leq(b)``                    |
        +-----------------------+-----------------------+---------------------------------+
        | Equality              | ``a == b``            | ``a.eq(b)``                     |
        +-----------------------+-----------------------+---------------------------------+
        | Difference            | ``a != b``            | ``a.ne(b)``                     |
        +-----------------------+-----------------------+---------------------------------+
        | Ordering              | ``a >= b``            | ``a.ge(b)``                     |
        +-----------------------+-----------------------+---------------------------------+
        | Ordering              | ``a > b``             | ``a.gt(b)``                     |
        +-----------------------+-----------------------+---------------------------------+

        ``a``, ``b``, ``i``, ``j`` and ``k`` can be either
        :py:class:`Variable` instances or raw values.
    """

    __slots__ = ["name", "parent", "hash"]

    def __init__(self, name: str, parent: Any):
        self.name = name
        self.parent = parent
        self.hash = hash((parent.id, name))

    def __str__(self):
        return "<Variable {}.{}>".format(self.parent, self.name)

    def __repr__(self):
        return self.__str__()

    # Attribute access
    def __getattr__(self, name):
        return Call(getattr, self, name)

    # Item access
    def __getitem__(self, key):
        return Call(operator.getitem, self, key)

    def __setitem__(self, key, value):
        return Call(operator.setitem, self, key, value)

    def __delitem__(self, key):
        return Call(operator.delitem, self, key)

    # Rich comparison methods
    def __lt__(self, other):
        return Call(operator.lt, self, other)

    def __le__(self, other):
        return Call(operator.le, self, other)

    def __eq__(self, other):
        return Call(operator.eq, self, other)

    def __ne__(self, other):
        return Call(operator.ne, self, other)

    def __gt__(self, other):
        return Call(operator.gt, self, other)

    def __ge__(self, other):
        return Call(operator.ge, self, other)

    # Binary arithmetic operations
    def __add__(self, other):
        return Call(operator.add, self, other)

    def __sub__(self, other):
        return Call(operator.sub, self, other)

    def __mul__(self, other):
        return Call(operator.mul, self, other)

    def __matmul__(self, other):
        return Call(operator.matmul, self, other)

    def __truediv__(self, other):
        return Call(operator.truediv, self, other)

    def __floordiv__(self, other):
        return Call(operator.floordiv, self, other)

    def __mod__(self, other):
        return Call(operator.mod, self, other)

    def __pow__(self, other):
        return Call(operator.pow, self, other)

    def __lshift__(self, other):
        return Call(operator.lshift, self, other)

    def __rshift__(self, other):
        return Call(operator.rshift, self, other)

    def __and__(self, other):
        return Call(operator.and_, self, other)

    def __xor__(self, other):
        return Call(operator.xor, self, other)

    def __or__(self, other):
        return Call(operator.or_, self, other)

    # Binary arithmetic operations with reflected (swapped) operands
    def __radd__(self, other):
        return Call(operator.add, other, self)

    def __rsub__(self, other):
        return Call(operator.sub, other, self)

    def __rmul__(self, other):
        return Call(operator.mul, other, self)

    def __rmatmul__(self, other):
        return Call(operator.matmul, other, self)

    def __rtruediv__(self, other):
        return Call(operator.truediv, other, self)

    def __rfloordiv__(self, other):
        return Call(operator.floordiv, other, self)

    def __rmod__(self, other):
        return Call(operator.mod, other, self)

    def __rpow__(self, other):
        return Call(operator.pow, other, self)

    def __rlshift__(self, other):
        return Call(operator.lshift, other, self)

    def __rrshift__(self, other):
        return Call(operator.rshift, other, self)

    def __rand__(self, other):
        return Call(operator.and_, other, self)

    def __rxor__(self, other):
        return Call(operator.xor, other, self)

    def __ror__(self, other):
        return Call(operator.or_, other, self)

    # Unary arithmetic operations
    def __neg__(self):
        return Call(operator.neg, self)

    def __pos__(self):
        return Call(operator.pos, self)

    def __abs__(self):
        return Call(operator.abs, self)

    def __invert__(self):
        return Call(operator.invert, self)

    # Above operators without underscores
    getattr = __getattr__
    lt = __lt__
    le = __le__
    eq = __eq__
    ne = __ne__
    gt = __gt__
    ge = __ge__
    add = __add__
    sub = __sub__
    mul = __mul__
    matmul = __matmul__
    truediv = __truediv__
    floordiv = __floordiv__
    mod = __mod__
    pow = __pow__
    lshift = __lshift__
    rshift = __rshift__
    and_ = __and__
    xor = __xor__
    or_ = __or__
    neg = __neg__
    pos = __pos__
    abs = __abs__
    invert = __invert__

    # Special operators
    def not_(self):
        """Return the outcome of not obj."""
        return Call(operator.not_, self)

    def truth(self):
        """Return True if obj is true, and False otherwise."""
        return Call(operator.truth, self)

    def is_(self, other):
        """Return ``self is other``. Tests object identity."""
        return Call(operator.is_, self, other)

    def is_not(self, other):
        """Return ``self is not other``. Tests object identity."""
        return Call(operator.is_not, self, other)

    def in_(self, other):
        """Return the outcome of the test  ``self in other``. Tests containment."""
        return Call(operator.contains, other, self)

    def contains(self, other):
        """Return the outcome of the test  ``other in self``. Tests containment."""
        return Call(operator.contains, self, other)

    def unpack(self, size):
        """Unpack the variable into a tuple of variables."""
        return _Unpack(size, self)

    def delete(self):
        """
        Delete objects associated with this Variable from the stream.
        They can not be accessed afterwards.

        See Also: :py:class:`morphocut.stream.FilterVariables`
        """
        DelVariable(self)


# Types
RawOrVariable = Union[T, Variable[T]]
NodeCallReturnType = Union[None, Variable, Tuple[Variable]]

Stream = Iterator["StreamObject"]
r"""A stream is an Iterator of :py:class:`StreamObject`\ s."""



class EmptyPipelineStackError(Exception):
    """Raised when a node is created outside of a Pipeline context."""

<<<<<<< HEAD
    pass
=======
>>>>>>> 14aa3a4e


class Node(StreamTransformer):
    """Base class for all stream processing nodes."""

    def __init__(self):
        super().__init__()

        # Bind outputs to self
        outputs = getattr(self.__class__, "outputs", [])
        self.outputs = [self.__bind_output(o) for o in outputs]

        # Register with pipeline
        try:
            pipeline_top = _pipeline_stack[-1]
        except IndexError:
            raise EmptyPipelineStackError(
                "Empty pipeline stack. {} has to be called in a pipeline context.".format(
                    self.__class__.__name__
                )
            ) from None

        self.rank = pipeline_top.add_child(self)

    def __bind_output(self, port: "Output"):
        """Bind self to port and return a variable."""
        variable = port._create_variable(self)  # pylint: disable=protected-access

        return variable

    def __call__(self) -> NodeCallReturnType:
        """Return outputs."""

        try:
            outputs = self.__dict__["outputs"]
        except KeyError:
            raise RuntimeError(
                "'{type}' is not initialized properly. Did you forget a super().__init__() in the constructor?".format(
                    type=type(self).__name__
                )
            )

        # Return outputs
        if not outputs:
            return None
        if len(outputs) == 1:
            # If one output, return exactly this
            return outputs[0]
        # Otherwise, return list of outputs
        return outputs

    def prepare_input(self, obj, names):
        """Return a tuple corresponding to the input ports."""

        if isinstance(names, str):
            return _resolve_variable(obj, getattr(self, names))

        return tuple(
            _resolve_variable(obj, v) for v in (getattr(self, n) for n in names)
        )

    def prepare_output(self, obj, *values, n_remaining_hint=None):
        """Update obj using the values corresponding to the output ports."""

        if n_remaining_hint is not None:
            obj.n_remaining_hint = n_remaining_hint

        if not self.outputs:
            if any(v is not None for v in values):
                raise ValueError(
                    "No output port specified but transform returned a value."
                )

            return obj

        while True:
            n_values = len(values)
            n_outputs = len(self.outputs)
            if n_values != n_outputs:
                # If values is a nested tuple, unnest and retry
                if n_values == 1 and isinstance(values[0], tuple):
                    values = values[0]
                    continue
                raise ValueError(
                    "Length of values does not match number of output ports: {} vs. {}".format(
                        n_values, n_outputs
                    )
                )
            break

        for variable, r in zip(self.outputs, values):
            obj[variable] = r

        return obj

    def after_stream(self):
        """
        Do something after the stream was processed.

        Called by transform_stream after stream processing is done.
        *Override this in your own subclass.*
        """

    def _get_parameter_names(self):
        """Inspect self.transform to get the parameter names."""
        return [
            p.name
            for p in inspect.signature(
                self.transform  # pylint: disable=no-member
            ).parameters.values()
            if p.kind not in (p.VAR_POSITIONAL, p.VAR_KEYWORD)
        ]

    def transform_stream(self, stream: Stream) -> Stream:
        """
        Transform a stream.

        By default, this calls ``self.transform`` with appropriate parameters.
        ``transform`` has to be implemented by a subclass if ``transform_stream`` is not overridden.

        Override if the stream has to be altered in some way,
        i.e. objects are created, deleted or re-arranged.
        """

        names = self._get_parameter_names()

        with closing_if_closable(stream):
            for obj in stream:
                parameters = self.prepare_input(obj, names)

                result = self.transform(*parameters)  # pylint: disable=no-member

                self.prepare_output(obj, result)

                yield obj

        self.after_stream()

    def __str__(self):
        return "{}()".format(self.__class__.__name__)


class Output:
    """
    Define an Output of a Node.

    Args:
        name (str): Name of the output.
        type (type, optional): Type of the output.
        doc (str, optional): Description  of the output.
    """

    def __init__(
        self, name: str, type: Optional[Type] = None, doc: Optional[str] = None
    ):
        self.name = name
        self.type = type
        self.doc = doc
        self.node_cls = None

    def _create_variable(self, node: Node):
        """Return a _Variable with a reference to the node."""

        return Variable(self.name, node)

    def __repr__(self):
        return '{}("{}", {})'.format(self.__class__.__name__, self.name, self.node_cls)

    def __call__(self, cls):
        """Add this output to the list of a nodes outputs."""

        if not issubclass(cls, Node):
            raise ValueError(
                "This decorator is meant to be applied to a subclass of Node."
            )

        try:
            outputs = cls.outputs
        except AttributeError:
            outputs = cls.outputs = []

        outputs.insert(0, self)

        self.node_cls = cls

        return cls


def ReturnOutputs(node_cls):
    """Turn Node into a function returning Output variables."""
    if not issubclass(node_cls, Node):
        raise ValueError("This decorator is meant to be applied to a subclass of Node.")

    @wraps(node_cls)
    def wrapper(*args, **kwargs) -> NodeCallReturnType:
        return node_cls(*args, **kwargs)()

    wrapper._node_cls = node_cls
    wrapper.__mro__ = node_cls.__mro__
    return wrapper


@ReturnOutputs
@Output("result")
class Call(Node):
    """
    Call a function with the supplied parameters.

    For every object in the stream, apply ``clbl`` to the corresponding stream variables.

    Args:
        clbl: A callable.
        *args: Positional arguments to ``clbl``.
        **kwargs: Keyword-arguments to ``clbl``.

    Returns:
        Variable: The result of the function invocation.

    Example:
        .. code-block:: python

            def foo(bar):
                return bar

            baz = ... # baz is a stream variable.
            result = Call(foo, baz)
    """

    def __init__(self, clbl: Callable, *args, **kwargs):
        super().__init__()
        self.clbl = clbl
        self.args = args
        self.kwargs = kwargs

    def transform(self, clbl, args, kwargs):
        """Apply clbl to the supplied arguments."""
        return clbl(*args, **kwargs)

    def __str__(self):
        args = [self.clbl.__name__]
        args.extend(str(a) for a in self.args)
        args.extend("{}={}".format(k, v) for k, v in self.kwargs.items())
        return "{}({})".format(self.__class__.__name__, ", ".join(args))


class DelVariable(Node):
    """Delete a Variable from the stream."""

    def __init__(self, variable):
        super().__init__()
        self.key = StreamObject._as_key(variable)  # pylint: disable=protected-access

    def transform_stream(self, stream):
        with closing_if_closable(stream):
            for obj in stream:
                yield StreamObject({k: v for k, v in obj.items() if k != self.key})


class StreamObjectKeyError(KeyError):
    """Raised if a :py:class:`Variable` is not found in a :py:class:`StreamObject`."""

    def __str__(self):
        return "{}\nYou probably removed this key from the stream.".format(
            super().__str__()
        )


class StreamObject(abc.MutableMapping):
    """
    An object in the :py:obj:`Stream` that wraps all values.

    Attributes:
        data (dict): The data associated with this stream object.
        n_remaining_hint (int, optional): Approximate number of remaining objects in the stream including the current object.

    A value can be retrieved by indexing: ``obj[var]``
    """

<<<<<<< HEAD
    __slots__ = ["data", "stream_length"]

    def __init__(self, data: Dict = None, stream_length=None):
        if data is None:
            data = {}
        self.data = data
        self.stream_length = stream_length
=======
    __slots__ = ["data", "n_remaining_hint"]

    def __init__(self, data: Dict = None, n_remaining_hint: Optional[int] = None):
        if data is None:
            data = {}
        self.data = data
        self.n_remaining_hint = n_remaining_hint
>>>>>>> 14aa3a4e

    def copy(self) -> "StreamObject":
        """Create a shallow copy."""
        return StreamObject(self.data.copy())

    @staticmethod
    def _as_key(obj):
        if isinstance(obj, Variable):
            return obj.hash
        return obj

    def __setitem__(self, key, value):
        self.data[self._as_key(key)] = value

    def __delitem__(self, key):
        del self.data[self._as_key(key)]

    def __getitem__(self, key):
        try:
            return self.data[self._as_key(key)]
        except KeyError:
            raise StreamObjectKeyError(key) from None

    def __iter__(self):
        return iter(self.data)

    def __len__(self):
        return len(self.data)

    def to_dict(self, **kwargs):
        """Turn the StreamObject into a regular dictionary."""
        if not kwargs:
            raise ValueError("No names were supplied")

        return {k: self[v] for k, v in kwargs.items()}


def check_stream(stream: Optional[Stream]) -> Stream:
    """Ensure that `stream` is a valid stream."""

    if stream is None:
        return iter([StreamObject(n_remaining_hint=1)])
    return stream


class Pipeline(StreamTransformer):
    """
    A Pipeline manages the execution of nodes.

    Nodes defined inside the pipeline context will be added to the pipeline.
    When the pipeline is executed, stream objects are passed
    from one node to the next in the same order.

    Args:
        parent (Pipeline, optional): A parent pipeline to attach to.
            If None and nested in an existing Pipeline, attach to this one.

    Example:
        .. code-block:: python

            with Pipeline() as pipeline:
                ...

            pipeline.run()
    """

    def __init__(self, parent: Optional["Pipeline"] = None):
        super().__init__()

        # Direct children of this pipeline
        self.children = []  # type: List[StreamTransformer]

        if parent is not None:
            parent.add_child(self)

        if parent is None:
            try:
                parent = _pipeline_stack[-1]
            except IndexError:
                pass

        if parent is not None:
            parent.add_child(self)
            self.counter = parent.counter
        else:
            self.counter = itertools.count()

    def __enter__(self):
        # Push self to pipeline stack
        _pipeline_stack.append(self)

        return self

    def __exit__(self, *_):
        # Pop self from pipeline stack
        item = _pipeline_stack.pop()

        assert item is self

    @staticmethod
    def check_stream(stream: Optional[Stream]) -> Stream:
        if stream is None:
            return [StreamObject(stream_length=1)]

        return stream

    def transform_stream(self, stream: Optional[Stream] = None) -> Stream:
        """
        Run the stream through all nodes and return it.

        Args:
            stream: A stream to transform.
                *This argument is solely to be used internally.*

        Returns:
            Stream: An iterable of stream objects.
        """
<<<<<<< HEAD
        
        stream = self.check_stream(stream)
=======

        stream = check_stream(stream)
>>>>>>> 14aa3a4e

        # Here, the stream is not automatically closed,
        # as this would happen instantaneously.
        for child in self.children:  # type: StreamTransformer
            stream = child.transform_stream(stream)

        return stream

    def run(self):
        """
        Run the complete pipeline.

        This is a convenience method to be used in place of:

        .. code-block:: python

            for _ in pipeline.transform_stream():
                pass
        """
        for _ in self.transform_stream():
            pass

    def add_child(self, child: StreamTransformer):
        self.children.append(child)

        return next(self.counter)

    def __str__(self):
        return "Pipeline([{}])".format(", ".join(str(n) for n in self.children))


@ReturnOutputs
class _Unpack(Node):
    def __init__(self, size, value):
        super().__init__()
        self.size = size
        self.value = value
        self.outputs = [Variable(str(i), self) for i in range(self.size)]

    def transform(self, value):
        return value<|MERGE_RESOLUTION|>--- conflicted
+++ resolved
@@ -378,10 +378,6 @@
 class EmptyPipelineStackError(Exception):
     """Raised when a node is created outside of a Pipeline context."""
 
-<<<<<<< HEAD
-    pass
-=======
->>>>>>> 14aa3a4e
 
 
 class Node(StreamTransformer):
@@ -660,15 +656,6 @@
     A value can be retrieved by indexing: ``obj[var]``
     """
 
-<<<<<<< HEAD
-    __slots__ = ["data", "stream_length"]
-
-    def __init__(self, data: Dict = None, stream_length=None):
-        if data is None:
-            data = {}
-        self.data = data
-        self.stream_length = stream_length
-=======
     __slots__ = ["data", "n_remaining_hint"]
 
     def __init__(self, data: Dict = None, n_remaining_hint: Optional[int] = None):
@@ -676,7 +663,6 @@
             data = {}
         self.data = data
         self.n_remaining_hint = n_remaining_hint
->>>>>>> 14aa3a4e
 
     def copy(self) -> "StreamObject":
         """Create a shallow copy."""
@@ -794,13 +780,8 @@
         Returns:
             Stream: An iterable of stream objects.
         """
-<<<<<<< HEAD
-        
-        stream = self.check_stream(stream)
-=======
 
         stream = check_stream(stream)
->>>>>>> 14aa3a4e
 
         # Here, the stream is not automatically closed,
         # as this would happen instantaneously.
