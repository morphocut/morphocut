"""Core components of the MorphoCut processing graph."""

import copy
import inspect
import itertools
import operator
from abc import ABC, abstractmethod
from collections import abc
from contextlib import contextmanager
from functools import wraps
from typing import (
    Any,
    Callable,
    Dict,
    Generic,
    Iterator,
    List,
    Optional,
    Tuple,
    Type,
    TypeVar,
    Union,
)

_pipeline_stack = []  # type: List[Pipeline] # pylint: disable=invalid-name


class StreamTransformer(ABC):
    """ABC for stream transformers like Pipeline and Node."""

    def __init__(self) -> None:
        self.id = "{:x}".format(id(self))

    @abstractmethod
    def transform_stream(self, stream: "Stream") -> "Stream":
        while False:
            yield

    @classmethod
    def __subclasshook__(cls, C):
        if cls is StreamTransformer:
            if any("transform_stream" in B.__dict__ for B in C.__mro__):
                return True
        return NotImplemented

    def get_output(self) -> "NodeCallReturnType":
        return None


@contextmanager
def closing_if_closable(stream):
    try:
        yield stream
    finally:
        try:
            stream.close()
        except:
            pass


def resolve_variable(obj, variable_or_value):
    if isinstance(variable_or_value, Variable):
        return obj[variable_or_value]

    if isinstance(variable_or_value, tuple):
        return tuple(resolve_variable(obj, v) for v in variable_or_value)

    if isinstance(variable_or_value, list):
        return list(resolve_variable(obj, v) for v in variable_or_value)

    if isinstance(variable_or_value, dict):
        return {k: resolve_variable(obj, v) for k, v in variable_or_value.items()}

    return variable_or_value


T = TypeVar("T")


class Variable(Generic[T]):
    """
    A Variable identifies a value in a stream object.

    Variables are (almost) never instanciated manually, they are created when calling a Node.

    Attributes:
        name: The name of the Variable.
        parent: The parent that created the Variable.
            This is just used in the string representation.

    Operations:
        Variables support the following operations.
        Each operation is realized as a new Node in the Pipeline,
        so use them sparingly.
        Operator and method can be used interchangeably (if both present).

        +-----------------------+-----------------------+---------------------------------+
        |       Operation       |      Operator         |             Method              |
        +=======================+=======================+=================================+
        | Addition              | ``a + b``             | ``a.add(b)``                    |
        +-----------------------+-----------------------+---------------------------------+
        | Containment Test      |                       | ``a.contains(b)``, ``b.in_(a)`` |
        +-----------------------+-----------------------+---------------------------------+
        | True Division         | ``a / b``             | ``a.truediv(b)``                |
        +-----------------------+-----------------------+---------------------------------+
        | Integer Division      | ``a // b``            | ``a.floordiv(b)``               |
        +-----------------------+-----------------------+---------------------------------+
        | Bitwise And           | ``a & b``             | ``a.and_(b)``                   |
        +-----------------------+-----------------------+---------------------------------+
        | Bitwise Exclusive Or  | ``a ^ b``             | ``a.xor(b)``                    |
        +-----------------------+-----------------------+---------------------------------+
        | Bitwise Inversion     | ``~ a``               | ``a.invert(b)``                 |
        +-----------------------+-----------------------+---------------------------------+
        | Bitwise Or            | ``a | b``             | ``a.or_(b)``                    |
        +-----------------------+-----------------------+---------------------------------+
        | Exponentiation        | ``a ** b``            | ``a.pow(b)``                    |
        +-----------------------+-----------------------+---------------------------------+
        | Identity              |                       | ``a.is_(b)``                    |
        +-----------------------+-----------------------+---------------------------------+
        | Identity              |                       | ``a.is_not(b)``                 |
        +-----------------------+-----------------------+---------------------------------+
        | Indexed Assignment    | ``obj[k] = v``        |                                 |
        +-----------------------+-----------------------+---------------------------------+
        | Indexed Deletion      | ``del obj[k]``        |                                 |
        +-----------------------+-----------------------+---------------------------------+
        | Indexing              | ``obj[k]``            |                                 |
        +-----------------------+-----------------------+---------------------------------+
        | Left Shift            | ``a << b``            | ``a.lshift(b)``                 |
        +-----------------------+-----------------------+---------------------------------+
        | Modulo                | ``a % b``             | ``a.mod(b)``                    |
        +-----------------------+-----------------------+---------------------------------+
        | Multiplication        | ``a * b``             | ``a.mul(b)``                    |
        +-----------------------+-----------------------+---------------------------------+
        | Matrix Multiplication | ``a @ b``             | ``a.matmul(b)``                 |
        +-----------------------+-----------------------+---------------------------------+
        | Negation (Arithmetic) | ``- a``               | ``a.neg(b)``                    |
        +-----------------------+-----------------------+---------------------------------+
        | Negation (Logical)    |                       | ``a.not_()``                    |
        +-----------------------+-----------------------+---------------------------------+
        | Positive              | ``+ a``               | ``a.pos(b)``                    |
        +-----------------------+-----------------------+---------------------------------+
        | Right Shift           | ``a >> b``            | ``a.rshift(b)``                 |
        +-----------------------+-----------------------+---------------------------------+
        | Slice Assignment      | ``seq[i:j] = values`` |                                 |
        +-----------------------+-----------------------+---------------------------------+
        | Slice Deletion        | ``del seq[i:j]``      |                                 |
        +-----------------------+-----------------------+---------------------------------+
        | Slicing               | ``seq[i:j]``          |                                 |
        +-----------------------+-----------------------+---------------------------------+
        | Subtraction           | ``a - b``             | ``a.sub(b)``                    |
        +-----------------------+-----------------------+---------------------------------+
        | Ordering              | ``a < b``             | ``a.lt(b)``                     |
        +-----------------------+-----------------------+---------------------------------+
        | Ordering              | ``a <= b``            | ``a.leq(b)``                    |
        +-----------------------+-----------------------+---------------------------------+
        | Equality              | ``a == b``            | ``a.eq(b)``                     |
        +-----------------------+-----------------------+---------------------------------+
        | Difference            | ``a != b``            | ``a.ne(b)``                     |
        +-----------------------+-----------------------+---------------------------------+
        | Ordering              | ``a >= b``            | ``a.ge(b)``                     |
        +-----------------------+-----------------------+---------------------------------+
        | Ordering              | ``a > b``             | ``a.gt(b)``                     |
        +-----------------------+-----------------------+---------------------------------+

        ``a``, ``b``, ``i``, ``j`` and ``k`` can be either
        :py:class:`Variable` instances or raw values.
    """

    __slots__ = ["name", "parent", "hash"]

    def __init__(self, name: str, parent: Any):
        self.name = name
        self.parent = parent
        self.hash = hash((parent.id, name))

    def __str__(self):
        return "<Variable {}.{}>".format(self.parent, self.name)

    def __repr__(self):
        return self.__str__()

    def __call__(self, *args, **kwargs):
        return Call(self, *args, **kwargs)

    # Attribute access
    def __getattr__(self, name):
        return Call(getattr, self, name)

    # Item access
    def __getitem__(self, key):
        return Call(operator.getitem, self, key)

    def __setitem__(self, key, value):
        return Call(operator.setitem, self, key, value)

    def __delitem__(self, key):
        return Call(operator.delitem, self, key)

    # Rich comparison methods
    def __lt__(self, other):
        return Call(operator.lt, self, other)

    def __le__(self, other):
        return Call(operator.le, self, other)

    def __eq__(self, other):
        return Call(operator.eq, self, other)

    def __ne__(self, other):
        return Call(operator.ne, self, other)

    def __gt__(self, other):
        return Call(operator.gt, self, other)

    def __ge__(self, other):
        return Call(operator.ge, self, other)

    # Binary arithmetic operations
    def __add__(self, other):
        return Call(operator.add, self, other)

    def __sub__(self, other):
        return Call(operator.sub, self, other)

    def __mul__(self, other):
        return Call(operator.mul, self, other)

    def __matmul__(self, other):
        return Call(operator.matmul, self, other)

    def __truediv__(self, other):
        return Call(operator.truediv, self, other)

    def __floordiv__(self, other):
        return Call(operator.floordiv, self, other)

    def __mod__(self, other):
        return Call(operator.mod, self, other)

    def __pow__(self, other):
        return Call(operator.pow, self, other)

    def __lshift__(self, other):
        return Call(operator.lshift, self, other)

    def __rshift__(self, other):
        return Call(operator.rshift, self, other)

    def __and__(self, other):
        return Call(operator.and_, self, other)

    def __xor__(self, other):
        return Call(operator.xor, self, other)

    def __or__(self, other):
        return Call(operator.or_, self, other)

    # Binary arithmetic operations with reflected (swapped) operands
    def __radd__(self, other):
        return Call(operator.add, other, self)

    def __rsub__(self, other):
        return Call(operator.sub, other, self)

    def __rmul__(self, other):
        return Call(operator.mul, other, self)

    def __rmatmul__(self, other):
        return Call(operator.matmul, other, self)

    def __rtruediv__(self, other):
        return Call(operator.truediv, other, self)

    def __rfloordiv__(self, other):
        return Call(operator.floordiv, other, self)

    def __rmod__(self, other):
        return Call(operator.mod, other, self)

    def __rpow__(self, other):
        return Call(operator.pow, other, self)

    def __rlshift__(self, other):
        return Call(operator.lshift, other, self)

    def __rrshift__(self, other):
        return Call(operator.rshift, other, self)

    def __rand__(self, other):
        return Call(operator.and_, other, self)

    def __rxor__(self, other):
        return Call(operator.xor, other, self)

    def __ror__(self, other):
        return Call(operator.or_, other, self)

    # Unary arithmetic operations
    def __neg__(self):
        return Call(operator.neg, self)

    def __pos__(self):
        return Call(operator.pos, self)

    def __abs__(self):
        return Call(operator.abs, self)

    def __invert__(self):
        return Call(operator.invert, self)

    # Above operators without underscores
    getattr = __getattr__
    lt = __lt__
    le = __le__
    eq = __eq__
    ne = __ne__
    gt = __gt__
    ge = __ge__
    add = __add__
    sub = __sub__
    mul = __mul__
    matmul = __matmul__
    truediv = __truediv__
    floordiv = __floordiv__
    mod = __mod__
    pow = __pow__
    lshift = __lshift__
    rshift = __rshift__
    and_ = __and__
    xor = __xor__
    or_ = __or__
    neg = __neg__
    pos = __pos__
    abs = __abs__
    invert = __invert__

    # Special operators
    def not_(self):
        """Return the outcome of not obj."""
        return Call(operator.not_, self)

    def truth(self):
        """Return True if obj is true, and False otherwise."""
        return Call(operator.truth, self)

    def is_(self, other):
        """Return ``self is other``. Tests object identity."""
        return Call(operator.is_, self, other)

    def is_not(self, other):
        """Return ``self is not other``. Tests object identity."""
        return Call(operator.is_not, self, other)

    def in_(self, other):
        """Return the outcome of the test  ``self in other``. Tests containment."""
        return Call(operator.contains, other, self)

    def contains(self, other):
        """Return the outcome of the test  ``other in self``. Tests containment."""
        return Call(operator.contains, self, other)

    def unpack(self, size):
        """Unpack the variable into a tuple of variables."""
        return _Unpack(size, self)

    def delete(self):
        """
        Delete objects associated with this Variable from the stream.
        They can not be accessed afterwards.

        See Also: :py:class:`morphocut.stream.FilterVariables`
        """
        DelVariable(self)

    def copy(self):
        """Return A new `Variable` object pointing to a copy of the value."""
        return Call(copy.copy, self)


# Types
RawOrVariable = Union[T, Variable[T]]
NodeCallReturnType = Union[None, Variable, Tuple[Variable]]

Stream = Iterator["StreamObject"]
r"""A stream is an Iterator of :py:class:`StreamObject`\ s."""


class EmptyPipelineStackError(Exception):
    """Raised when a node is created outside of a Pipeline context."""


class Node(StreamTransformer):
    """Base class for all stream processing nodes."""

    def __init__(self) -> None:
        super().__init__()

        # Bind outputs to self
        outputs = getattr(self.__class__, "outputs", [])
        self.outputs = [self.__bind_output(o) for o in outputs]

        # Register with pipeline
        try:
            pipeline_top = _pipeline_stack[-1]
        except IndexError:
            raise EmptyPipelineStackError(
                "Empty pipeline stack. {} has to be called in a pipeline context.".format(
                    self.__class__.__name__
                )
            ) from None

        self.rank = pipeline_top.add_child(self)

    def __bind_output(self, port: "Output"):
        """Bind self to port and return a variable."""
        variable = port._create_variable(self)  # pylint: disable=protected-access

        return variable

    def get_output(self) -> NodeCallReturnType:
        return self()

    def __call__(self) -> NodeCallReturnType:
        """Return outputs."""

        try:
            outputs = self.__dict__["outputs"]
        except KeyError:
            raise RuntimeError(
                "'{type}' is not initialized properly. Did you forget a super().__init__() in the constructor?".format(
                    type=type(self).__name__
                )
            )

        # Return outputs
        if not outputs:
            return None
        if len(outputs) == 1:
            # If one output, return exactly this
            return outputs[0]
        # Otherwise, return list of outputs
        return outputs

    def prepare_input(self, obj, names):
        """Return a tuple corresponding to the input ports."""

        if isinstance(names, str):
            return resolve_variable(obj, getattr(self, names))

        return tuple(
            resolve_variable(obj, v) for v in (getattr(self, n) for n in names)
        )

    def prepare_output(self, obj: "StreamObject", *values, n_remaining_hint=None):
        """Update obj using the values corresponding to the output ports."""

        if n_remaining_hint is not None:
            obj.n_remaining_hint = n_remaining_hint

        if not self.outputs:
            if any(v is not None for v in values):
                raise ValueError(
                    "No output port specified but transform returned a value."
                )

            return obj

        while True:
            n_values = len(values)
            n_outputs = len(self.outputs)
            if n_values != n_outputs:
                # If values is a nested tuple, unnest and retry
                if n_values == 1 and isinstance(values[0], tuple):
                    values = values[0]
                    continue
                raise ValueError(
                    "Length of values does not match number of output ports: {} vs. {}".format(
                        n_values, n_outputs
                    )
                )
            break

        for variable, r in zip(self.outputs, values):
            obj[variable] = r

        return obj

    def after_stream(self):
        """
        Do something after the stream was processed.

        Called by transform_stream after stream processing is done.
        *Override this in your own subclass.*
        """

    def _get_parameter_names(self):
        """Inspect self.transform to get the parameter names."""
        return [
            p.name
            for p in inspect.signature(
                self.transform  # pylint: disable=no-member
            ).parameters.values()
            if p.kind not in (p.VAR_POSITIONAL, p.VAR_KEYWORD)
        ]

    def transform_stream(self, stream: Stream) -> Stream:
        """
        Transform a stream.
        By default, this calls ``self.transform`` with appropriate parameters.
        ``transform`` has to be implemented by a subclass if ``transform_stream`` is not overridden.
        Override if the stream has to be altered in some way,
        i.e. objects are created, deleted or re-arranged.
        """

        names = self._get_parameter_names()

        with closing_if_closable(stream):
            for obj in stream:
                parameters = self.prepare_input(obj, names)

                result = self.transform(*parameters)  # pylint: disable=no-member

                self.prepare_output(obj, result)

                yield obj

        self.after_stream()

    def __str__(self):
        return "{}()".format(self.__class__.__name__)


TNodeType = TypeVar("TNodeType", bound=Type[Node])


class Output:
    """
    Define an Output of a Node.

    Args:
        name (str): Name of the output.
        type (type, optional): Type of the output.
        doc (str, optional): Description  of the output.
    """

    def __init__(
        self, name: str, type: Optional[Type] = None, doc: Optional[str] = None
    ):
        self.name = name
        self.type = type
        self.doc = doc
        self.node_cls = None

    def _create_variable(self, node: Node):
        """Return a _Variable with a reference to the node."""

        return Variable(self.name, node)

    def __repr__(self):
        return '{}("{}", {})'.format(self.__class__.__name__, self.name, self.node_cls)

    def __call__(self, cls: TNodeType) -> TNodeType:
        """Add this output to the list of a nodes outputs."""

        if not issubclass(cls, Node):
            raise ValueError(
                "This decorator is meant to be applied to a subclass of Node."
            )

        try:
            outputs = cls.outputs
        except AttributeError:
            outputs = cls.outputs = []

        outputs.insert(0, self)

        self.node_cls = cls

        return cls


def ReturnOutputs(node_cls: Type[StreamTransformer]):
    """Turn Node into a function returning Output variables."""
    if not issubclass(node_cls, StreamTransformer):
        raise ValueError(
            "This decorator is meant to be applied to a subclass of StreamTransformer."
        )

    @wraps(node_cls)
    def wrapper(*args, **kwargs) -> NodeCallReturnType:
        return node_cls(*args, **kwargs).get_output()

    wrapper._node_cls = node_cls
    wrapper.__mro__ = node_cls.__mro__
    return wrapper


@ReturnOutputs
@Output("result")
class Call(Node):
    """
    Call a function with the supplied parameters.

    For every object in the stream, apply ``clbl`` to the corresponding stream variables.

    Args:
        clbl: A callable.
        *args: Positional arguments to ``clbl``.
        **kwargs: Keyword-arguments to ``clbl``.

    Returns:
        Variable: The result of the function invocation.

    Example:
        .. code-block:: python

            def foo(bar):
                return bar

            baz = ... # baz is a stream variable.
            result = Call(foo, baz)
    """

    def __init__(self, clbl: Callable, *args, **kwargs):
        super().__init__()
        self.clbl = clbl
        self.args = args
        self.kwargs = kwargs

    def transform(self, clbl, args, kwargs):
        """Apply clbl to the supplied arguments."""
        return clbl(*args, **kwargs)

    def __str__(self):
        try:
            name = self.clbl.__name__
        except AttributeError:
            try:
                name = self.clbl.__class__.__name__
            except AttributeError:
                name = "<unnamed>"

        args = [name]
        args.extend("..." if isinstance(a, Variable) else repr(a) for a in self.args)
        args.extend(
            "{}={}".format(k, "..." if isinstance(v, Variable) else v)
            for k, v in self.kwargs.items()
        )
        return "{}({})".format(self.__class__.__name__, ", ".join(args))


class DelVariable(Node):
    """Delete a Variable from the stream."""

    def __init__(self, variable):
        super().__init__()
        self.key = StreamObject._as_key(variable)  # pylint: disable=protected-access

    def transform_stream(self, stream):
        with closing_if_closable(stream):
            for obj in stream:
                yield StreamObject({k: v for k, v in obj.items() if k != self.key})


class StreamObjectKeyError(KeyError):
    """Raised if a :py:class:`Variable` is not found in a :py:class:`StreamObject`."""

    def __str__(self):
        return "{}\nYou probably removed this key from the stream.".format(
            super().__str__()
        )


class StreamObject(abc.MutableMapping):
    """
    An object in the :py:obj:`Stream` that wraps all values.

    Attributes:
        data (dict): The data associated with this stream object.
        n_remaining_hint (int, optional): Approximate number of remaining objects in the stream including the current object.

    A value can be retrieved by indexing: ``obj[var]``
    """

    __slots__ = ["data", "n_remaining_hint"]

    def __init__(
        self, data: Optional[Dict] = None, n_remaining_hint: Optional[int] = None
    ):
        if data is None:
            data = {}
        self.data = data
        self.n_remaining_hint = n_remaining_hint

    def copy(self) -> "StreamObject":
        """Create a shallow copy."""
        return StreamObject(self.data.copy(), n_remaining_hint=self.n_remaining_hint)

    @staticmethod
    def _as_key(obj):
        if isinstance(obj, Variable):
            return obj.hash
        return obj

    def __setitem__(self, key, value):
        self.data[self._as_key(key)] = value

    def __delitem__(self, key):
        del self.data[self._as_key(key)]

    def __getitem__(self, key):
        try:
            return self.data[self._as_key(key)]
        except KeyError:
            raise StreamObjectKeyError(key) from None

    def __iter__(self):
        return iter(self.data)

    def __len__(self):
        return len(self.data)

    def to_dict(self, **kwargs):
        """Turn the StreamObject into a regular dictionary."""
        if not kwargs:
            raise ValueError("No names were supplied")

        return {k: self[v] for k, v in kwargs.items()}


def check_stream(stream: Optional[Stream]) -> Stream:
    """Ensure that `stream` is a valid stream."""

    if stream is None:
        return iter([StreamObject(n_remaining_hint=1)])
    return stream


class Pipeline(StreamTransformer):
    """
    A Pipeline manages the execution of nodes.

    Nodes defined inside the pipeline context will be added to the pipeline.
    When the pipeline is executed, stream objects are passed
    from one node to the next in the same order.

    Args:
        parent (Pipeline, optional): A parent pipeline to attach to.
            If None and nested in an existing Pipeline, attach to this one.

    Example:
        .. code-block:: python

            with Pipeline() as pipeline:
                ...

            pipeline.run()
    """

    children: List[StreamTransformer]

    def __init__(self, parent: Optional["Pipeline"] = None):
        super().__init__()

        # Direct children of this pipeline
        self.children = []

        if parent is None:
            try:
                parent = _pipeline_stack[-1]
            except IndexError:
                pass

        if parent is not None:
            parent.add_child(self)
            self.counter = parent.counter
        else:
            self.counter = itertools.count()

    def __enter__(self):
        # Push self to pipeline stack
        _pipeline_stack.append(self)

        return self

    def __exit__(self, *_):
        # Pop self from pipeline stack
        item = _pipeline_stack.pop()

        assert item is self

    def transform_stream(self, stream: Optional[Stream] = None) -> Stream:
        """
        Run the stream through all nodes and return it.

        Args:
            stream: A stream to transform.
                *This argument is solely to be used internally.*

        Returns:
            Stream: An iterable of stream objects.
        """

        stream = check_stream(stream)

        # Here, the stream is not automatically closed,
        # as this would happen instantaneously.
        for child in self.children:  # type: StreamTransformer
            stream = child.transform_stream(stream)

        return stream

    def run(self):
        """
        Run the complete pipeline.

        This is a convenience method to be used in place of:

        .. code-block:: python

            for _ in pipeline.transform_stream():
                pass
        """
        for _ in self.transform_stream():
            pass

    def add_child(self, child: StreamTransformer):
        self.children.append(child)

        return next(self.counter)

    def __str__(self):
        return "Pipeline([{}])".format(", ".join(str(n) for n in self.children))

<<<<<<< HEAD
    def get_output(self) -> NodeCallReturnType:
        return self.children[-1].get_output()
=======
    def locals(self) -> Tuple[Variable]:
        """Variables created in the scope of this Pipeline, including child Pipelines."""

        _locals: List[Variable] = []

        for child in self.children:
            child: StreamTransformer

            if isinstance(child, Node):
                _locals.extend(child.outputs)

            if isinstance(child, Pipeline):
                _locals.extend(child.locals())

        return tuple(_locals)
>>>>>>> c859fa73


@ReturnOutputs
class _Unpack(Node):
    def __init__(self, size, value):
        super().__init__()
        self.size = size
        self.value = value
        self.outputs = [Variable(str(i), self) for i in range(self.size)]

    def transform_stream(self, stream: Stream) -> Stream:
        with closing_if_closable(stream):
            for obj in stream:
                value = self.prepare_input(obj, "value")
                yield self.prepare_output(obj, *value)<|MERGE_RESOLUTION|>--- conflicted
+++ resolved
@@ -832,11 +832,10 @@
     def __str__(self):
         return "Pipeline([{}])".format(", ".join(str(n) for n in self.children))
 
-<<<<<<< HEAD
     def get_output(self) -> NodeCallReturnType:
         return self.children[-1].get_output()
-=======
-    def locals(self) -> Tuple[Variable]:
+    
+    def locals(self) -> Tuple[Variable, ...]:
         """Variables created in the scope of this Pipeline, including child Pipelines."""
 
         _locals: List[Variable] = []
@@ -851,7 +850,6 @@
                 _locals.extend(child.locals())
 
         return tuple(_locals)
->>>>>>> c859fa73
 
 
 @ReturnOutputs
