--- conflicted
+++ resolved
@@ -63,13 +63,7 @@
             i for _ in roundtrip_result
         ]
 
-<<<<<<< HEAD
-    assert_equal(
-        [o["image"] for o in result], [o["obj"].image for o in roundtrip_result]
-    )
-=======
     if with_images:
         assert_equal(
             [o["image"] for o in result], [o["obj"].image for o in roundtrip_result]
-        )
->>>>>>> 39f52243
+        )