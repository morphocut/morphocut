--- conflicted
+++ resolved
@@ -39,8 +39,6 @@
         a = Const("a")
         with Pipeline():
             b = Const("b")
-
-    assert len(p.children) == 2
 
     locals_hashes = set(v.hash for v in p.locals())
 
@@ -210,20 +208,6 @@
     assert f_value not in obj.values()
 
 
-<<<<<<< HEAD
-def test_Pipeline():
-    with Pipeline() as p:
-        a = Const("a")
-        with Pipeline():
-            b = Const("b")
-
-    locals_hashes = set(v.hash for v in p.locals())
-
-    # a is a local of p
-    assert a.hash in locals_hashes
-    # b is also a local of p
-    assert b.hash in locals_hashes
-=======
 def test_VariableCopy():
 
     with Pipeline() as pipeline:
@@ -237,5 +221,4 @@
 
     assert obj[f_copy] is not obj[f]
     assert obj[f_copy] == [1, 2, 3]
-    assert obj[f] == [None, 2, 3]
->>>>>>> a42215ad
+    assert obj[f] == [None, 2, 3]