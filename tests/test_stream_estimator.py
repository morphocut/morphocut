--- conflicted
+++ resolved
@@ -52,11 +52,7 @@
 
     n_remaining = []
     for i in range(stream_length):
-<<<<<<< HEAD
-        with est.incoming_object(stream_length - i, local_estimate=multiplier):
-=======
         with est.consume(stream_length - i, est_n_emit=multiplier) as incoming:
->>>>>>> 28c47d55
             for j in range(multiplier):
                 n_remaining.append(incoming.emit())
 
@@ -92,11 +88,7 @@
     n_remaining = []
     for i in range(stream_length):
         local_mult = random.randint(1, 10)
-<<<<<<< HEAD
-        with est.incoming_object(stream_length - i, local_estimate=local_mult):
-=======
         with est.consume(stream_length - i, est_n_emit=local_mult) as incoming:
->>>>>>> 28c47d55
             for j in range(local_mult):
                 n_remaining.append(incoming.emit())
 
@@ -115,15 +107,9 @@
 
     n_remaining = []
     for i in range(length0):
-<<<<<<< HEAD
-        with est0.incoming_object(length0 - i, local_estimate=length1):
-            for j in range(length1):
-                with est1.incoming_object(est0.emit(), local_estimate=length2):
-=======
         with est0.consume(length0 - i, est_n_emit=length1) as incoming0:
             for j in range(length1):
                 with est1.consume(incoming0.emit(), est_n_emit=length2) as incoming1:
->>>>>>> 28c47d55
                     for k in range(length2):
                         n_remaining.append(incoming1.emit())
 
@@ -165,17 +151,16 @@
 
     n_remaining = []
     for i in range(stream_length):
-        with est.consume(stream_length - i, est_n_emit=1/factor) as incoming:
+        with est.consume(stream_length - i, est_n_emit=1 / factor) as incoming:
             if i % factor == 0:
                 n_remaining.append(incoming.emit())
 
     # Estimates are available
-    assert n_remaining == [
-        n_total - i for i in range(stream_length // factor)
-    ]
+    assert n_remaining == [n_total - i for i in range(stream_length // factor)]
 
     # The last object has one remaining object (i.e. itself)
     assert n_remaining[-1] == 1
+
 
 def test_StreamEstimator_downsample_full_estimate_consume_multi():
     est = StreamEstimator()
@@ -194,15 +179,15 @@
         if not packed:
             break
 
-        with est.consume(n_remaining_in, est_n_emit=1, n_consumed=len(packed)) as incoming:
+        with est.consume(
+            n_remaining_in, est_n_emit=1, n_consumed=len(packed)
+        ) as incoming:
             n_remaining.append(incoming.emit())
 
         n_remaining_in -= len(packed)
 
     # Estimates are available
-    assert n_remaining == [
-        n_total - i for i in range(stream_length // factor)
-    ]
+    assert n_remaining == [n_total - i for i in range(stream_length // factor)]
 
     # The last object has one remaining object (i.e. itself)
-    assert n_remaining[-1] == 1
+    assert n_remaining[-1] == 1