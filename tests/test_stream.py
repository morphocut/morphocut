--- conflicted
+++ resolved
@@ -19,21 +19,6 @@
     assert obj == [0, 1, 2, 3, 4]
     assert result.description == "Description"
 
-
-def test_TQDM():
-    # Assert that the progress bar works with stream
-    items = range(5)
-
-    with Pipeline() as pipeline:
-        result = TQDM("Description")
-
-    stream = pipeline.transform_stream(items)
-    obj = list(stream)
-
-    assert obj == [0, 1, 2, 3, 4]
-    assert result.description == 'Description'
-
-
 def test_Slice():
     # Assert that the stream is sliced
     items = "ABCDEFG"
@@ -53,15 +38,10 @@
     stream = pipeline.transform_stream(items)
     obj = list(stream)
 
-<<<<<<< HEAD
-    assert obj == ['C', 'D']
-
-=======
     assert obj == ["C", "D"]
 
 # TODO: Remove once test passes
 @pytest.mark.xfail(strict=True)
->>>>>>> 8b8cd916
 def test_StreamBuffer():
     # Assert that the stream is buffered
     maxsize = 5
@@ -93,21 +73,6 @@
     assert values == result
 
 
-#@pytest.mark.xfail
-def test_FromIterator():
-    # Assert that the stream is buffered
-    values = list(range(10))
-
-    with Pipeline() as pipeline:
-        value = FromIterable(values)()
-
-    stream = pipeline.transform_stream()
-
-    result = [o[value] for o in stream]
-
-    assert values == result
-
-
 def test_PrintObjects(capsys):
     values = list(range(10))
 
