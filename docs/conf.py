# Configuration file for the Sphinx documentation builder.
#
# This file only contains a selection of the most common options. For a full
# list see the documentation:
# https://www.sphinx-doc.org/en/master/usage/configuration.html

# -- Path setup --------------------------------------------------------------

# If extensions (or modules to document with autodoc) are in another directory,
# add these directories to sys.path here. If the directory is relative to the
# documentation root, use os.path.abspath to make it absolute, like shown here.
#
import os
import sys

sys.path.insert(0, os.path.abspath(".."))

# -- Project information -----------------------------------------------------

from morphocut import __version__  # noqa

project = "MorphoCut"
copyright = "2019, Simon-Martin Schroeder"
author = "Simon-Martin Schroeder"
version = __version__

# -- General configuration ---------------------------------------------------

# Add any Sphinx extension module names here, as strings. They can be
# extensions coming with Sphinx (named 'sphinx.ext.*') or your custom
# ones.
# napoleon is for parsing of Google-style docstrings:
# https://google.github.io/styleguide/pyguide.html#38-comments-and-docstrings
extensions = [
    "sphinx.ext.autodoc",
    "sphinx.ext.coverage",
    "sphinx.ext.napoleon",
    "sphinxcontrib.programoutput",
    "sphinx.ext.viewcode",
    "sphinx.ext.intersphinx",
    "sphinx_autodoc_typehints",
    "sphinx.ext.coverage",
<<<<<<< HEAD
=======
    "sphinx.ext.autosummary",
>>>>>>> 7a6df359
]

napoleon_use_param = False
napoleon_use_keyword = False
napoleon_use_rtype = False
typehints_document_rtype = False

intersphinx_mapping = {
    "python": ("https://docs.python.org/3", None),
    # TODO: Always link to the latest stable
    "pims": ("https://soft-matter.github.io/pims/v0.4.1/", None),
    "skimage": ("https://scikit-image.org/docs/stable/", None),
}

# Add any paths that contain templates here, relative to this directory.
templates_path = ["_templates"]

# List of patterns, relative to source directory, that match files and
# directories to ignore when looking for source files.
# This pattern also affects html_static_path and html_extra_path.
exclude_patterns = ["_build", "Thumbs.db", ".DS_Store"]

# -- Options for HTML output -------------------------------------------------

# The theme to use for HTML and HTML Help pages.  See the documentation for
# a list of builtin themes.
#
# html_theme = 'alabaster'
html_theme = "sphinx_rtd_theme"

# Add any paths that contain custom static files (such as style sheets) here,
# relative to this directory. They are copied after the builtin static files,
# so a file named "default.css" will overwrite the builtin "default.css".
html_static_path = ["_static"]

rst_prolog = """
.. |stream| raw:: html

   <span class="label">Stream</span>
"""

html_css_files = ["custom.css"]<|MERGE_RESOLUTION|>--- conflicted
+++ resolved
@@ -40,10 +40,7 @@
     "sphinx.ext.intersphinx",
     "sphinx_autodoc_typehints",
     "sphinx.ext.coverage",
-<<<<<<< HEAD
-=======
     "sphinx.ext.autosummary",
->>>>>>> 7a6df359
 ]
 
 napoleon_use_param = False
