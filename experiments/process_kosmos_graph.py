import csv
import inspect
import io
import itertools
import operator
import os
import pprint
import typing as T
import zipfile
from collections import OrderedDict, namedtuple
from queue import Queue
from threading import Thread
from typing import List, Optional, Type

import numpy as np
import pandas as pd
import parse
import PIL
import scipy.ndimage as ndi
import skimage
import skimage.io
import skimage.measure
import skimage.segmentation
#import torch.nn
from skimage.exposure import rescale_intensity
# from torch.utils.data import DataLoader, IterableDataset
# from torchvision.models import resnet18
from tqdm import tqdm

from morphocut.graph import Node, Output, Pipeline
from morphocut.graph.core import _Variable

#import_path = "/data-ssd/mschroeder/Datasets/generic_zooscan_peru_kosmos_2017"
#import_path = "/home/moi/Work/Datasets/generic_zooscan_peru_kosmos_2017"
import_path = '/studi-tmp/mkhan/generic_zooscan_peru_kosmos_2017'


@Output("abs_path")
@Output("rel_path")
class DirectoryReader(Node):
    """
    Read all image files under the specified directory.

    Args:
        image_root (str): Root path where images should be found.
        allowed_extensions (optional): List of allowed image extensions (including the leading dot).

    Output:
        abs_path: Absolute path of the image file.
        rel_path: Relative path of the image file.
    """
    def __init__(
        self, image_root: str, allowed_extensions: Optional[List[str]] = None
    ):
        super().__init__()

        self.image_root = image_root

        if allowed_extensions is None:
            self.allowed_extensions = {".tif"}
        else:
            self.allowed_extensions = set(allowed_extensions)

    def transform_stream(self, stream):
        if stream:
            raise ValueError(
                "DirectoryReader is a source node and does not support ingoing streams!"
            )

        for root, _, filenames in os.walk(self.image_root):
            rel_root = os.path.relpath(root, self.image_root)
            for fn in filenames:
                _, ext = os.path.splitext(fn)

                # Skip non-allowed extensions
                if ext not in self.allowed_extensions:
                    continue

                yield self.prepare_output(
                    {}, os.path.join(root, fn), os.path.join(rel_root, fn)
                )


@Output("out")
class LambdaNode(Node):
    def __init__(self, clbl, *args, **kwargs):
        super().__init__()
        self.transform = clbl
        self.args = args
        self.kwargs = kwargs

    def transform_stream(self, stream):
        """Apply transform to every object in the stream.
        """

        for obj in stream:
            args = tuple(
                obj[v] if isinstance(v, _Variable) else v for v in self.args
            )
            kwargs = {
                k: obj[v] if isinstance(v, _Variable) else v
                for k, v in self.kwargs.items()
            }

            try:
                result = self.transform(*args, **kwargs)
            except TypeError as exc:
                raise TypeError("{} in {}".format(exc, self)) from None

            self.prepare_output(obj, result)

            yield obj

        self.after_stream()

    def __str__(self):
        return "{}({})".format(self.__class__.__name__, self.transform.__name__)


@parse.with_pattern(".*")
def parse_greedystar(text):
    return text


EXTRA_TYPES = {"greedy": parse_greedystar}


@Output("meta")
class PathParser(Node):
    """Parse information from a path.

    Args:
        pattern (str): The pattern to look for in the input.
        case_sensitive (bool): Match pattern with case.
    """
    def __init__(self, pattern: str, string, case_sensitive: bool = False):
        super().__init__()

        self.string = string

        self.pattern = parse.compile(
            pattern, extra_types=EXTRA_TYPES, case_sensitive=case_sensitive
        )

    def transform(self, string):
        return self.pattern.parse(string).named


class DumpMeta(Node):
    """Create a duplicate file and dumps metadata here.
    """
    def __init__(self, filename, meta, fields=None, unique_col=None):
        super().__init__()

        self.fields = fields
        self.filename = filename
        self.unique_col = unique_col
        self.meta = meta

    def transform_stream(self, stream):
        """Apply transform to every object in the stream.
        """

        result = []

        for obj in stream:
            meta, = self.prepare_input(obj, ("meta", ))

            if self.fields is not None:
                row = {k: meta.get(k, None) for k in self.fields}
            else:
                row = meta

            result.append(row)

            yield obj

        result = pd.DataFrame(result)

        if self.unique_col is not None:
            result.drop_duplicates(subset=self.unique_col, inplace=True)

        result.to_csv(self.filename, index=False)


class ImageStats(Node):
    """
    Parse information from a path
    """
    def __init__(self, image, name=""):
        super().__init__()

        self.min = []
        self.max = []
        self.name = name

    def transform(self, image):
        self.min.append(np.min(image))
        self.max.append(np.max(image))

    def after_stream(self):
        print("### Range stats ({}) ###".format(self.name))
        mean_min = np.mean(self.min)
        mean_max = np.mean(self.max)
        print("Absolute: ", min(self.min), max(self.max))
        print("Average: ", mean_min, mean_max)


@Output("meta_out")
class JoinMetadata(Node):
    """
    Join information from a CSV/TSV/Excel/... file.
    """
    def __init__(self, filename, meta=None, on=None, fields=None):
        super().__init__()

        self.meta = meta

        ext = os.path.splitext(filename)[1]

        self.on = on

        if ext in (".xls", ".xlsx"):
            dataframe = pd.read_excel(filename, usecols=fields)
        else:
            with open('example.csv', newline='') as csvfile:
                dialect = csv.Sniffer().sniff(csvfile.read(1024))
            dataframe = pd.read_csv(filename, dialect=dialect, usecols=fields)

        dataframe.set_index(self.on, inplace=True, verify_integrity=True)

        self.dataframe = dataframe

    def transform(self, meta):
        if meta is None:
            meta = {}

        key = meta[self.on]

        row = self.dataframe.loc[key].to_dict()

        return {**meta, **row}


@Output("mask")
class ThresholdConst(Node):
    def __init__(self, image, threshold):
        super().__init__()
        self.image = image
        self.threshold = threshold

    def transform(self, image):
        if image.ndim != 2:
            raise ValueError("image.ndim needs to be exactly 2.")

        mask = image <= self.threshold

        return mask


@Output("rescaled")
class Rescale(Node):
    def __init__(self, image, in_range='image', dtype=None):
        super().__init__()

        self.image = image
        self.dtype = dtype
        self.in_range = in_range

        if dtype is not None:
            self.out_range = dtype
        else:
            self.out_range = "dtype"

    def transform(self, image):
        image = rescale_intensity(
            image, in_range=self.in_range, out_range=self.out_range
        )
        if self.dtype is not None:
            image = image.astype(self.dtype, copy=False)

        return image


@Output("regionprops")
class FindRegions(Node):
    def __init__(
        self, mask, image=None, min_area=None, max_area=None, padding=0
    ):
        super().__init__()

        self.mask = mask
        self.image = image

        self.min_area = min_area
        self.max_area = max_area
        self.padding = padding

    @staticmethod
    def _enlarge_slice(slices, padding):
        return tuple(
            slice(max(0, s.start - padding), s.stop + padding) for s in slices
        )

    def transform_stream(self, stream):
        for obj in stream:
            mask, image = self.prepare_input(obj, ("mask", "image"))

            labels, nlabels = skimage.measure.label(mask, return_num=True)

            objects = ndi.find_objects(labels, nlabels)
            for i, sl in enumerate(objects):
                if sl is None:
                    continue

                if self.padding:
                    sl = self._enlarge_slice(sl, self.padding)

                props = skimage.measure._regionprops._RegionProperties(
                    sl, i + 1, labels, image, True, 'rc'
                )

                if self.min_area is not None and props.area < self.min_area:
                    continue

                if self.max_area is not None and props.area > self.max_area:
                    continue

                yield self.prepare_output(obj, props)


@Output("extracted_image")
class ExtractROI(Node):
    def __init__(self, image, regionprops):
        super().__init__()

        self.image = image
        self.regionprops = regionprops

    # TODO: Hide background using mask

    def transform(self, image, regionprops):
        return image[regionprops.slice]


# TODO: Draw object info


def regionprop2zooprocess(prop):
    """
    Calculate zooprocess features from skimage regionprops.

    Notes:
        - date/time specify the time of the sampling, not of the processing.
    """
    return {
        # width of the smallest rectangle enclosing the object
        'width': prop.bbox[3] - prop.bbox[1],
        # height of the smallest rectangle enclosing the object
        'height': prop.bbox[2] - prop.bbox[0],
        # X coordinates of the top left point of the smallest rectangle enclosing the object
        'bx': prop.bbox[1],
        # Y coordinates of the top left point of the smallest rectangle enclosing the object
        'by': prop.bbox[0],
        # circularity : (4∗π ∗Area)/Perim^2 a value of 1 indicates a perfect circle, a value approaching 0 indicates an increasingly elongated polygon
        'circ.': (4 * np.pi * prop.filled_area) / prop.perimeter**2,
        # Surface area of the object excluding holes, in square pixels (=Area*(1-(%area/100))
        'area_exc': prop.area,
        # Surface area of the object in square pixels
        'area': prop.filled_area,
        # Percentage of object’s surface area that is comprised of holes, defined as the background grey level
        '%area': 1 - (prop.area / prop.filled_area),
        # Primary axis of the best fitting ellipse for the object
        'major': prop.major_axis_length,
        # Secondary axis of the best fitting ellipse for the object
        'minor': prop.minor_axis_length,
        # Y position of the center of gravity of the object
        'y': prop.centroid[0],
        # X position of the center of gravity of the object
        'x': prop.centroid[1],
        # The area of the smallest polygon within which all points in the objet fit
        'convex_area': prop.convex_area,
        # Minimum grey value within the object (0 = black)
        'min': prop.min_intensity,
        # Maximum grey value within the object (255 = white)
        'max': prop.max_intensity,
        # Average grey value within the object ; sum of the grey values of all pixels in the object divided by the number of pixels
        'mean': prop.mean_intensity,
        # Integrated density. The sum of the grey values of the pixels in the object (i.e. = Area*Mean)
        'intden': prop.filled_area * prop.mean_intensity,
        # The length of the outside boundary of the object
        'perim.': prop.perimeter,
        # major/minor
        'elongation': np.divide(prop.major_axis_length, prop.minor_axis_length),
        # max-min
        'range': prop.max_intensity - prop.min_intensity,
        # perim/area_exc
        'perimareaexc': prop.perimeter / prop.area,
        # perim/major
        'perimmajor': prop.perimeter / prop.major_axis_length,
        # (4 ∗ π ∗ Area_exc)/perim 2
        'circex': np.divide(4 * np.pi * prop.area, prop.perimeter**2),
        # Angle between the primary axis and a line parallel to the x-axis of the image
        'angle': prop.orientation / np.pi * 180 + 90,
        # # X coordinate of the top left point of the image
        # 'xstart': data_object['raw_img']['meta']['xstart'],
        # # Y coordinate of the top left point of the image
        # 'ystart': data_object['raw_img']['meta']['ystart'],
        # Maximum feret diameter, i.e. the longest distance between any two points along the object boundary
        # 'feret': data_object['raw_img']['meta']['feret'],
        # feret/area_exc
        # 'feretareaexc': data_object['raw_img']['meta']['feret'] / property.area,
        # perim/feret
        # 'perimferet': property.perimeter / data_object['raw_img']['meta']['feret'],
        'bounding_box_area': prop.bbox_area,
        'eccentricity': prop.eccentricity,
        'equivalent_diameter': prop.equivalent_diameter,
        'euler_number': prop.euler_number,
        'extent': prop.extent,
        'local_centroid_col': prop.local_centroid[1],
        'local_centroid_row': prop.local_centroid[0],
        'solidity': prop.solidity,
    }


@Output("meta")
class CalculateZooProcessFeatures(Node):
    """Calculate descriptive features using skimage.measure.regionprops.
    """
    def __init__(self, regionprops, meta=None, prefix=None):
        super().__init__()

        self.regionprops = regionprops
        self.meta = meta
        self.prefix = prefix

    def transform(self, regionprops, meta, prefix):
        if meta is None:
            meta = {}

        features = regionprop2zooprocess(regionprops)

        if prefix is not None:
            features = {
                "{}{}".format(self.prefix, k): v
                for k, v in features.items()
            }

        return {**meta, **features}


class DumpToZip(Node):
    def __init__(
        self, archive_fn, image_fn, image, meta, meta_fn="ecotaxa_export.tsv"
    ):
        super().__init__()
        self.archive_fn = archive_fn
        self.image_fn = image_fn

        self.image = image
        self.meta = meta

        self.meta_fn = meta_fn
        self.image_ext = os.path.splitext(self.image_fn)[1]

    def transform_stream(self, stream):
        with zipfile.ZipFile(self.archive_fn, mode="w") as zf:
            dataframe = []
            for obj in stream:
                # TODO: Support multiple images
                image, meta = self.prepare_input(obj, ("image", "meta"))

                pil_format = PIL.Image.registered_extensions()[self.image_ext]

                img = PIL.Image.fromarray(image)
                img_fp = io.BytesIO()
                img.save(img_fp, format=pil_format)

                arcname = self.image_fn.format(**meta)

                zf.writestr(arcname, img_fp.getvalue())

                dataframe.append({**meta, "img_file_name": arcname})

                yield obj

            dataframe = pd.DataFrame(dataframe)
            zf.writestr(
                self.meta_fn,
                dataframe.to_csv(sep='\t', encoding='utf-8', index=False)
            )


@Output("meta_out")
class GenerateObjectId(Node):
    def __init__(self, fmt, meta, name="object_id"):
        super().__init__()
        self.fmt = fmt
        self.name = name
        self.meta = meta

    def transform_stream(self, stream):
        for i, obj in enumerate(stream):
            meta, = self.prepare_input(obj, ("meta", ))

            fields = {**meta, "i": i}
            name = self.fmt.format(**fields)

            yield self.prepare_output(obj, {**meta, self.name: name})


class DumpImages(Node):
    def __init__(self, root, fmt, image, meta):
        super().__init__()
        self.root = root
        self.fmt = fmt
        self.image = image
        self.meta = meta

    def transform_stream(self, stream):
        for dirname, group in itertools.groupby(
            self._gen_paths(stream), operator.itemgetter(0)
        ):
            os.makedirs(dirname, exist_ok=True)
            for _, filename, image, obj in group:

                skimage.io.imsave(filename, image)

                yield obj

    def _gen_paths(self, stream):
        for obj in stream:
            image, meta = self.prepare_input(obj, ("image", "meta"))

            filename = os.path.join(self.root, self.fmt.format(**meta))

            dirname = os.path.dirname(filename)

            yield dirname, filename, image, obj


class StreamDebugger(Node):
    def transform_stream(self, stream):
        for obj in stream:
            pprint.pprint(obj)
            yield obj


class AsyncQueue(Node):
    _sentinel = object()

    def __init__(self, maxsize):
        super().__init__()
        self.queue = Queue(maxsize)

    def _fill_queue(self, stream):
        try:
            for obj in stream:
                self.queue.put(obj)
        finally:
            self.queue.put(self._sentinel)

    def transform_stream(self, stream):
        """Apply transform to every object in the stream.
        """

<<<<<<< HEAD
        t = Thread(target=self._fill_queue, args=(stream, ))
        t.start()
=======
        thread = Thread(target=self._fill_queue, args=(stream, ), daemon=True)
        thread.start()
>>>>>>> caee3f1e

        while True:
            obj = self.queue.get()
            if obj == self._sentinel:
                break
            yield obj

        # Join filler
        thread.join()


class _Envelope:
    __slots__ = ["data"]

    def __init__(self, data):
        self.data = data


# class _StreamDataset(IterableDataset):
#     def __init__(self, node, stream):
#         self.node = node
#         self.stream = stream

#     def __iter__(self):
#         for obj in self.stream:
#             yield self.node.prepare_input(obj, ("image", )), _Envelope(obj)

# @Output("output")
# class PyTorch(Node):
#     def __init__(self, model: T.Callable, image):
#         super().__init__()
#         self.model = model
#         self.image = image

#     def transform_stream(self, stream):
#         stream_ds = _StreamDataset(self, stream)
#         dl = DataLoader(stream_ds, batch_size=128, num_workers=0)

#         with torch.no_grad():
#             for batch_image, batch_obj in dl:
#                 batch_output = self.model(batch_image)

#                 for output, env_obj in zip(batch_output, batch_obj):
#                     print("output", output)
#                     yield self.prepare_output(env_obj.data, output)


class PrintObjects(Node):
    def __init__(self, *args):
        self.args = args

    def transform_stream(self, stream):
        for obj in stream:
            print(id(obj))
            for outp in self.args:
                print(outp.name)
                pprint.pprint(obj[outp])
            yield obj


if __name__ == "__main__":
    with Pipeline() as p:
        abs_path, rel_path = DirectoryReader(os.path.join(import_path, "raw"))()
        # Images are named <sampleid>/<anything>_<a|b>.tif
        # e.g. generic_Peru_20170226_slow_M1_dnet/Peru_20170226_M1_dnet_1_8_a.tif

        meta = PathParser(
            "generic_{sample_id}/{:greedy}_{sample_split:d}_{sample_nsplit:d}_{sample_subid}.tif",
            rel_path
        )()

        meta = JoinMetadata(
            os.path.join(
                import_path, "Morphocut_header_scans_peru_kosmos_2017.xlsx"
            ), meta, "sample_id"
        )()

        DumpMeta(
            os.path.join(import_path, "meta.csv"), meta, unique_col="sample_id"
        )()

        def _loader(id, index=None):
            img = skimage.io.imread(id)
            if index is not None:
                return img[index]
            return img

<<<<<<< HEAD
        img = LambdaNode(
            lambda path: LoadableArray.load(_loader, path), abs_path
        )()
=======
        img = LambdaNode(lambda path: skimage.io.imread(path), abs_path)()
>>>>>>> caee3f1e

        AsyncQueue(maxsize=2)

        img = Rescale(img, in_range=(9252, 65278), dtype=np.uint8)()

        mask = ThresholdConst(img, 245)()  # 245(ubyte) / 62965(uint16)
        mask = LambdaNode(skimage.segmentation.clear_border, mask)()

        regionprops = FindRegions(mask, img, 100, padding=10)()

        # Extract a vignette from the image
        vignette = ExtractROI(img, regionprops)()

        # # Extract features from vignette
        # model = resnet18(pretrained=True)
        # model = torch.nn.Sequential(OrderedDict(
        #     list(model.named_children())[:-2]))

        # features = PyTorch(lambda x: model(x).cpu().numpy())(vignette)

        PrintObjects(vignette)

        meta = GenerateObjectId(
            "{sample_id}_{sample_split:d}_{sample_nsplit:d}_{sample_subid}_{i:d}",
            meta
        )()

        meta = CalculateZooProcessFeatures(regionprops, meta, "object_")()

        zip_dumper = DumpToZip(
            os.path.join(import_path, "export.zip"), "{object_id}.jpg",
            vignette, meta
        )()

    print(p)

    stream = tqdm(p.transform_stream([]))

    for x in stream:
        stream.set_description(x[meta]["object_id"])
        pass<|MERGE_RESOLUTION|>--- conflicted
+++ resolved
@@ -564,13 +564,8 @@
         """Apply transform to every object in the stream.
         """
 
-<<<<<<< HEAD
-        t = Thread(target=self._fill_queue, args=(stream, ))
-        t.start()
-=======
         thread = Thread(target=self._fill_queue, args=(stream, ), daemon=True)
         thread.start()
->>>>>>> caee3f1e
 
         while True:
             obj = self.queue.get()
@@ -658,13 +653,7 @@
                 return img[index]
             return img
 
-<<<<<<< HEAD
-        img = LambdaNode(
-            lambda path: LoadableArray.load(_loader, path), abs_path
-        )()
-=======
         img = LambdaNode(lambda path: skimage.io.imread(path), abs_path)()
->>>>>>> caee3f1e
 
         AsyncQueue(maxsize=2)
 
